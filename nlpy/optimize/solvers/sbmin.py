# -*- coding: utf-8 -*-
"""
SBMIN
A Trust-Region Method for Bound-Constrained Optimization.
"""
from nlpy.optimize.solvers.lbfgs import LBFGS
from nlpy.optimize.solvers.lsr1 import LSR1
from nlpy.tools.norms import norm_infty
from nlpy.tools.timing import cputime
from nlpy.tools.exceptions import UserExitRequest
from nlpy.tools.utils import NullHandler
import numpy as np
import logging
<<<<<<< HEAD
=======
import pdb
import shelve
>>>>>>> 6010acd1
from math import sqrt
from nlpy.model import NLPModel

__docformat__ = 'restructuredtext'

class SBMINFramework(object):
    """
    An abstract framework for a trust-region-based algorithm for the nonlinear
    bound-constrained optimization problem

        minimize    f(x)
        subject to  l <= x <= u

    where some components of l and/or u may be infinite.

    Instantiate using

        `SBMIN = SBMINFramework(nlp, TR, TrSolver)`

    :parameters:

        :nlp:       a :class:`NLPModel` object representing the problem. For
                      instance, nlp may arise from an AMPL model
        :TR:        a :class:`TrustRegionFramework` object
        :TrSolver:  a :class:`TrustRegionSolver` object.


    :keywords:

        :x0:           starting point                    (default nlp.x0)
        :reltol:       relative stopping tolerance       (default 1.0e-5)
        :maxiter:      maximum number of iterations      (default 10n)
        :logger_name:  name of a logger object that can be used in the post
                       iteration                         (default None)
        :verbose:      print some info if True                 (default True)

    Once a `SBMINFramework` object has been instantiated and the problem is
    set up, solve problem by issuing a call to `SBMIN.solve()`.


    The algorithm stops as soon as one of this criteria is statisfied:

        :exitOptimal:   the infinity norm of the projected gradient
                        into the feasible box falls below `reltol`
                        (default 1.0e-7)

        :exitIter:      maximum number of iterations is reached
                        (default max(100, 10n)

        :exitTR:        trust region radius is smaller than 10*eps_mach

    """

    def __init__(self, nlp, TR, TrSolver, **kwargs):

        self.nlp    = nlp
        self.TR     = TR
        self.TrSolver = TrSolver
        self.solver   = None    # Will point to solver data in Solve()
        self.iter   = 0         # Iteration counter
        self.x0      = kwargs.get('x0', self.nlp.x0.copy())
        self.x = None
        self.f      = None
        self.f0     = kwargs.get('f0',None)
        self.g      = None
        self.g_old  = kwargs.get('g0',None)
        self.lg     = None
        self.lg_old = kwargs.get('Lg0',None)
        self.save_g = False              # For methods that need g_{k-1} and g_k
        self.save_lg = False             # Similar to save_g
        self.pgnorm  = None
        self.tsolve = 0.0
        self.true_step = None

        # Options for Nocedal-Yuan backtracking
        self.ny      = kwargs.get('ny', False)
        self.nbk     = kwargs.get('nbk', 5)
        self.alpha   = 1.0

        # Use magical steps to update slack variables
        self.magic_steps_cons = kwargs.get('magic_steps_cons', False)
        self.magic_steps_agg = kwargs.get('magic_steps_agg', False)

        # If both options are set, use the aggressive type
        if self.magic_steps_agg and self.magic_steps_cons:
            self.magic_steps_cons = False

        # Options for non monotone descent strategy
        self.monotone = kwargs.get('monotone', False)
        self.nIterNonMono = kwargs.get('nIterNonMono', 25)

        self.abstol  = kwargs.get('abstol', 1.0e-7)
<<<<<<< HEAD
        self.reltol  = kwargs.get('reltol', 1.0e-7)
        self.maxiter = kwargs.get('maxiter', max(100, 10*self.nlp.n))
=======
        self.maxiter = kwargs.get('maxiter', max(100,2*self.nlp.n))
>>>>>>> 6010acd1
        self.verbose = kwargs.get('verbose', True)
        self.total_bqpiter = 0

        self.hformat = '%-5s  %9s  %7s %7s %5s  %8s  %8s  %4s'
        self.header  = self.hformat % ('     Iter','f(x)','|g(x)|', 'step', 'bqp',
                                       'rho','Radius','Stat')
        self.hlen   = len(self.header)
        self.hline  = '     ' + '-' * self.hlen
        self.format = '     %-5d  %9.2e  %7.1e %7.1e %5d  %8.1e  %8.1e  %4s'
        self.format0= '     %-5d  %9.2e  %7.1e %7s %5s  %8s  %8s  %4s'
        self.radii = None

        # Setup the logger. Install a NullHandler if no output needed.
        logger_name = kwargs.get('logger_name', 'nlpy.sbmin')
        self.log = logging.getLogger(logger_name)
        try:
            self.log.addHandler(logging.NullHandler())
        except:
            self.log.addHandler(NullHandler())
        if not self.verbose:
            self.log.propagate = False


    def project(self, x):
        "Project x into the bounds."
        return np.maximum(np.minimum(x, self.nlp.Uvar), self.nlp.Lvar)


    def projected_gradient(self, x, g):
        """
        Compute the projected gradient of f(x) into the feasible box

                   l <= x <= u
        """
        return x - self.project(x - g)


    def magical_step(self, x, g, **kwargs):
        """
        Compute a "magical step" to improve the convergence rate of the
        inner minimization algorithm. This step minimizes the augmented
        Lagrangian with respect to the slack variables only for a fixed set
        of decision variables.
        """
        on = self.nlp.nlp.original_n
        m_step = np.zeros(self.nlp.n)
        m_step[on:] = -g[on:]/self.nlp.rho
        # Assuming slack variables are restricted to [0,+inf) interval
        m_step[on:] = np.where(-m_step[on:] > x[on:], -x[on:], m_step[on:])
        return m_step


    def hprod(self, x , z, v, **kwargs):
        """
        Default hprod based on nlp's hprod. User should overload to
        provide a custom routine, e.g., a quasi-Newton approximation.
        """
        return self.nlp.hprod(x, z, v)


    def PostIteration(self, **kwargs):
        """
        Override this method to perform work at the end of an iteration. For
        example, use this method for updating a LBFGS Hessian
        """
        return None


    def Solve(self, **kwargs):

        nlp = self.nlp

        # Gather initial information.
        self.x = self.project(self.x0)
        self.x_old = self.x.copy()

        if self.f0 is None:
            self.f0 = nlp.obj(self.x)
        self.f = self.f0

        if self.g is None:
            self.g = nlp.grad(self.x)

        self.pgnorm = norm_infty(self.projected_gradient(self.x, self.g))
        self.pg0 = self.pgnorm

        if self.save_lg:
            if self.lg_old is None:
                self.lg_old = self.nlp.dual_feasibility(self.x)
            self.lg = self.lg_old.copy()

        self.f  = self.f0

        # Reset initial trust-region radius.
        self.TR.Delta = np.maximum(0.1 * self.pgnorm, .2)
        self.radii = [self.TR.Delta]

        # Initialize non-monotonicity parameters.
        if not self.monotone:
            self.log.info('Using Non monotone descent strategy')
            fMin = fRef = fCan = self.f0
            l = 0
            sigRef = sigCan = 0

        bqptol = 1.0
        stoptol = self.reltol * self.pg0 + self.abstol
        step_status = None
        exitIter = exitUser = exitTR = False
        exitOptimal = self.pgnorm <= stoptol
        status = ''

        # Print out header and initial log.
        self.log.info(self.hline)
        self.log.info(self.header)
        self.log.info(self.hline)
        self.log.info(self.format0 % (self.iter, self.f,
                                             self.pgnorm, '', '', '',
                                             '', ''))

        t = cputime()

        while not (exitUser or exitOptimal or exitIter or exitTR):

            self.iter += 1
            self.x_old = self.x.copy()
            # Save current gradient for quasi-Newton approximation
            if self.save_g:
                self.g_old = self.g.copy()

            if self.save_lg:
                self.lg_old = self.lg.copy()

            # Iteratively minimize the quadratic model in the trust region
            #          m(d) = <g, d> + 1/2 <d, Hd>
            #     s.t.     ll <= d <= uu
            qp = TrustBQPModel(nlp, self.x, self.TR.Delta, self.hprod, gk=self.g)

<<<<<<< HEAD
            bqptol = max(1.0e-6, min(0.1 * bqptol, sqrt(self.pgnorm)))
=======
            qp = TrustBQPModel(nlp, self.x.copy(), self.TR.Delta, g_k=self.g)
            # if self.iter % 1 == 0:
            #     qp.export_qp('qp_iter_2_'+str(self.iter)+'.shv')
>>>>>>> 6010acd1

            self.solver = self.TrSolver(qp, qp.grad)
            self.solver.Solve(reltol=bqptol)

            step = self.solver.step
            stepnorm = self.solver.stepNorm
            bqpiter = self.solver.niter
            # Obtain model value at next candidate
            m = self.solver.m

            self.total_bqpiter += bqpiter
            x_trial = self.x + step
            f_trial = nlp.obj(x_trial)

            # Aggressive magical steps
            # (i.e. the magical steps can influence the trust region size)
            if self.magic_steps_agg:
                x_inter = x_trial.copy()
                f_inter = f_trial
                g_inter = nlp.grad(x_inter)
                m_step = self.magical_step(x_inter, g_inter)
                x_trial = x_inter + m_step
                f_trial = nlp.obj(x_trial)
                if f_trial <= f_inter:
                    # Safety check for machine-precision errors in magical step
                    m = m - (f_inter - f_trial)

            rho = self.TR.Rho(self.f, f_trial, m)

            if not self.monotone:
                rhoHis = (fRef - f_trial) / (sigRef - m)
                rho = max(rho, rhoHis)

            step_status = 'Rej'

            if rho >= self.TR.eta1:

                # Trust-region step is successful
                self.TR.UpdateRadius(rho, stepnorm)
                # self.log.debug('rho = %5.3f, stepnorm = %5.3f' % (rho,stepnorm))
                self.x = x_trial
                self.f = f_trial
                self.g = nlp.grad(self.x)

                if self.magic_steps_cons:
                    m_step = self.magical_step(self.x, self.g)
                    self.x += m_step
                    self.f = nlp.obj(self.x)
                    self.g = nlp.grad(self.x)

                self.pgnorm = norm_infty(self.projected_gradient(self.x, self.g))

                step_status = 'Acc'

                # Update non-monotonicity parameters.
                if not self.monotone:
                    sigRef = sigRef - m
                    sigCan = sigCan - m
                    if f_trial < fMin:
                        fCan = f_trial
                        fMin = f_trial
                        sigCan = 0
                        l = 0
                    else:
                        l = l + 1

                    if f_trial > fCan:
                        fCan = f_trial
                        sigCan = 0

                    if l == self.nIterNonMono:
                        fRef = fCan
                        sigRef = sigCan

            else:

                # Attempt Nocedal-Yuan backtracking if requested
                if self.ny:
                    alpha = self.alpha
                    slope = np.dot(self.g, step)
                    bk = 0

                    while bk < self.nbk and \
                            f_trial >= self.f + 1.0e-4 * alpha * slope:
                        bk = bk + 1
                        alpha /= 1.5
                        x_trial = self.x + alpha * step
                        f_trial = nlp.obj(x_trial)

                    if f_trial >= self.f + 1.0e-4 * alpha * slope:
                        # Backtrack failed to produce an improvement,
                        # keep the current x, f, and g.
                        # (Monotone strategy)
                        step_status = 'N-Y Rej'
                    else:
                        # Backtrack succeeded, update the current point
                        self.x = x_trial
                        self.f = f_trial
                        self.g = nlp.grad(self.x)

                        # Conservative magical step if backtracking succeeds
                        if self.magic_steps_cons:
                            m_step = self.magical_step(self.x, self.g)
                            self.x += m_step
                            self.f = nlp.obj(self.x)
                            self.g = nlp.grad(self.x)

                        self.pgnorm = norm_infty(self.projected_gradient(self.x, self.g))

                        step_status = 'N-Y Acc'

                    # Update the TR radius regardless of backtracking success
                    self.TR.Delta = alpha * stepnorm

                else:
                    # Trust-region step is unsuccessful
                    self.TR.UpdateRadius(rho, stepnorm)



            self.step_status = step_status
            self.radii.append(self.TR.Delta)
            status = ''

            self.true_step = self.x - self.x_old
            if self.save_lg:
                self.lg = nlp.dual_feasibility(self.x)

            try:
                self.PostIteration()
                #print 'here'
            except UserExitRequest:
                status = 'usr'

            # Print out header, say, every 20 iterations
            if self.iter % 20 == 0:
                self.log.info(self.hline)
                self.log.info(self.header)
                self.log.info(self.hline)

            pstatus = step_status if step_status != 'Acc' else ''
            self.log.info(self.format % (self.iter, self.f,
                          self.pgnorm, np.linalg.norm(self.true_step), bqpiter, rho,
                          self.radii[-2], pstatus))

            exitOptimal = self.pgnorm <= stoptol
            exitIter    = self.iter > self.maxiter
            exitTR      = self.TR.Delta <= 10.0 * self.TR.eps
            exitUser    = status == 'usr'

        self.tsolve = cputime() - t

        # Set final solver status.
        if exitUser:
            pass
        elif exitOptimal:
            status = 'opt'
        elif exitTR:
            status = 'tr'
        else:  # self.iter > self.maxiter:
            status = 'itr'
        self.status = status


class SBMINLqnFramework(SBMINFramework):
    """
    Class SBMINLqnFramework is a subclass of SBMINFramework. The method is
    based on a trust-region-based algorithm for nonlinear box constrained
    programming.
    The only difference is that a limited-memory Quasi-Newton Hessian
    approximation is used and maintained along the iterations. See class
    SBMINFramework for more information.
    """
    def __init__(self, nlp, TR, TrSolver, **kwargs):

        qn = kwargs.get('quasi_newton','LBFGS')
        SBMINFramework.__init__(self, nlp, TR, TrSolver, **kwargs)
        self.lbfgs = eval(qn+'(nlp.n, npairs=1, scaling=True)')
        self.save_g = True


    def hprod(self, x, z, v, **kwargs):
        return self.lbfgs.matvec(v)


    def PostIteration(self, **kwargs):
        """
        This method updates the limited-memory quasi-Newton Hessian by appending
        the most recent (s,y) pair to it and possibly discarding the oldest one
        if all the memory has been used.

        The update only takes place on *successful* iterations.
        """
        if self.step_status == 'Acc' or self.step_status == 'N-Y Acc':
            s = self.true_step.copy()
            y = self.g - self.g_old
            self.lbfgs.store(s, y)



class SBMINPartialLqnFramework(SBMINFramework):
    """
    Class SBMINPartialLqnFramework is a subclass of SBMINFramework. The method
    is based on a trust-region-based algorithm for nonlinear box constrained
    programming.
    The only difference is that a limited-memory quasi-Newton Hessian
    approximation is used and maintained along the iterations. Unlike the
    SBMINLqnFramework class, limited-memory matrix does not approximate the
    first order term in the Hessian, i.e. not the pJ'J term.
    """
    def __init__(self, nlp, TR, TrSolver, **kwargs):

        SBMINFramework.__init__(self, nlp, TR, TrSolver, **kwargs)
        self.save_lg = True

    def PostIteration(self, **kwargs):
        """
        This method updates the limited-memory quasi-Newton Hessian by
        appending the most recent (s,y) pair to it and possibly discarding the
        oldest one if all the memory has been used.

        The update only takes place on *successful* iterations.
        """
        if self.step_status == 'Acc' or self.step_status == 'N-Y Acc':
            s = self.true_step.copy()
            y = self.lg - self.lg_old
            #print self.x, self.x_old
            #print 's', s
            #print 'y', y
            self.nlp.hupdate(s, y)



class SBMINTotalLqnFramework(SBMINPartialLqnFramework):
    """
    Class SBMINTotalLqnFramework is a subclass of SBMINFramework. The method
    is based on a trust-region-based algorithm for nonlinear box constrained
    programming.
    This class is useful for solving bound-constrained minimization 
    subproblems derived from penalty methods in which both the problem Hessian 
    and constraint Jacobian are approximated with quasi-Newton methods.
    """
    def __init__(self, nlp, TR, TrSolver, **kwargs):
        SBMINPartialLqnFramework.__init__(self, nlp, TR, TrSolver, **kwargs)


    def PostIteration(self, **kwargs):
        """
        This method updates the quasi-Newton approximations by appending
        the most recent (s,y) pair to it and possibly discarding the oldest one
        if all the memory has been used.

        The update only takes place on *successful* iterations.
        """
        if self.step_status == 'Acc' or self.step_status == 'N-Y Acc':
            s = self.true_step
            y = self.lg - self.lg_old
            self.nlp.hupdate(s, y)
            self.nlp.jupdate(self.x, new_s=s)
        return




class TrustBQPModel(NLPModel):
    """
    Class for defining a Model to pass to BQP solver:
                min     m(xk + s) = g's + 1/2 s'Hs
                s.t.       l <= xk + s <= u
                           || s ||_∞  <= delta

    where `g` is the gradient evaluated at xk
    and `H` is  the Hessian evaluated at xk.
    """

    def __init__(self, nlp, xk, delta, hprod, **kwargs):

        Lvar = np.maximum(nlp.Lvar - xk, -delta)
        Uvar = np.minimum(nlp.Uvar - xk, delta)

        NLPModel.__init__(self, n=nlp.n, m=nlp.m, name='TrustRegionSubproblem',
                          Lvar=Lvar, Uvar=Uvar)
        self.nlp = nlp
        self.x0 = np.zeros(self.nlp.n)
        self.xk = xk.copy()
        self.delta = delta
<<<<<<< HEAD
        self.gk = kwargs.get('gk', None)
        if self.gk == None:
            self.gk = self.nlp.grad(self.xk)
=======
        self.g_k = kwargs.get('g_k', None)
        if self.g_k == None:
            self.g_k = self.nlp.grad(self.x_k)

    def export_qp(self, file_name):
        """
        Take the data in the current problem and shelve it for later examination.
        """
        print 'Exporting QP ...'
        f = shelve.open(file_name)
        f['b'] = self.g_k
        f['Lvar'] = self.Lvar
        f['Uvar'] = self.Uvar
        A = np.zeros([self.n,self.n])
        test_vec = np.zeros(self.n)
        for i in range(self.n):
            test_vec[i-1] = 0.
            test_vec[i] = 1.
            A[i] = self.hprod(self.x_k, None, test_vec)
        f['A'] = A
        f.close()
        print 'Done.'
        return


    def obj(self, x, **kwargs):
        """
        Evaluate quadratic approximation of the Augmented Lagrangian for the
        trust-region subproblem objective function at x:
>>>>>>> 6010acd1

        # private values
        self._x = np.infty * np.ones(self.nlp.n)
        self._Hx = None
        self._hprod = hprod

    def obj(self, x, **kwargs):
        if not (self._x == x).all():
            self._x = x.copy()
            self._Hx = None
        if self._Hx == None:
            self._Hx = self._hprod(self.xk, None, x)

        Hx = self._Hx.copy()
        Hx *= 0.5
        Hx += self.gk
        return np.dot(x, Hx)

    def grad(self, x, **kwargs):
        if not (self._x == x).all():
            self._x = x.copy()
            self._Hx = None
        if self._Hx == None:
            self._Hx = self._hprod(self.xk, None, x)

        g = self._Hx.copy()
        g += self.gk
        return g

    def objgrad(self, x, **kwargs):
        Hx = self._hprod(self.xk, None, x)
        g = self.gk + Hx
        Hx *= 0.5
        Hx += self.gk
        q = np.dot(x, Hx)
        return (q, g)

    def hprod(self, x, pi, p, **kwargs):
        return self._hprod(self.xk, None, p)<|MERGE_RESOLUTION|>--- conflicted
+++ resolved
@@ -1,46 +1,43 @@
-# -*- coding: utf-8 -*-
 """
-SBMIN
-A Trust-Region Method for Bound-Constrained Optimization.
+ SBMIN
+ Trust-Region Method for box constrained Programming.
 """
-from nlpy.optimize.solvers.lbfgs import LBFGS
-from nlpy.optimize.solvers.lsr1 import LSR1
-from nlpy.tools.norms import norm_infty
+
+from nlpy.optimize.solvers import lbfgs    # For Hessian Approximate
+from nlpy.krylov.linop import SimpleLinearOperator
+from nlpy.tools import norms
 from nlpy.tools.timing import cputime
 from nlpy.tools.exceptions import UserExitRequest
-from nlpy.tools.utils import NullHandler
 import numpy as np
 import logging
-<<<<<<< HEAD
-=======
 import pdb
-import shelve
->>>>>>> 6010acd1
 from math import sqrt
 from nlpy.model import NLPModel
+from nlpy.krylov.linop import SimpleLinearOperator
 
 __docformat__ = 'restructuredtext'
 
-class SBMINFramework(object):
-    """
-    An abstract framework for a trust-region-based algorithm for the nonlinear
-    bound-constrained optimization problem
-
-        minimize    f(x)
-        subject to  l <= x <= u
-
-    where some components of l and/or u may be infinite.
-
-    Instantiate using
-
-        `SBMIN = SBMINFramework(nlp, TR, TrSolver)`
+def FormEntireMatrix(on,om,Jop):
+    J = np.zeros([om,on])
+    for i in range(0,on):
+        v = np.zeros(on)
+        v[i] = 1.
+        J[:,i] = Jop * v
+    return J
+
+class SBMINFramework:
+    """
+    An abstract framework for a trust-region-based algorithm for nonlinear
+    box constrained programming. Instantiate using
+
+    `SBMIN = SBMINFramework(nlp, TR, TrSolver)`
 
     :parameters:
 
-        :nlp:       a :class:`NLPModel` object representing the problem. For
-                      instance, nlp may arise from an AMPL model
-        :TR:        a :class:`TrustRegionFramework` object
-        :TrSolver:  a :class:`TrustRegionSolver` object.
+        :nlp:   a :class:`NLPModel` object representing the problem. For
+                instance, nlp may arise from an AMPL model
+        :TR:    a :class:`TrustRegionFramework` object
+        :TrSolver:   a :class:`TrustRegionSolver` object.
 
 
     :keywords:
@@ -53,19 +50,9 @@
         :verbose:      print some info if True                 (default True)
 
     Once a `SBMINFramework` object has been instantiated and the problem is
-    set up, solve problem by issuing a call to `SBMIN.solve()`.
-
-
-    The algorithm stops as soon as one of this criteria is statisfied:
-
-        :exitOptimal:   the infinity norm of the projected gradient
-                        into the feasible box falls below `reltol`
-                        (default 1.0e-7)
-
-        :exitIter:      maximum number of iterations is reached
-                        (default max(100, 10n)
-
-        :exitTR:        trust region radius is smaller than 10*eps_mach
+    set up, solve problem by issuing a call to `SBMIN.solve()`. The algorithm
+    stops as soon as the infinity norm of the projected gradient into the
+    feasible box falls below `reltol`
 
     """
 
@@ -96,82 +83,58 @@
         self.alpha   = 1.0
 
         # Use magical steps to update slack variables
-        self.magic_steps_cons = kwargs.get('magic_steps_cons', False)
-        self.magic_steps_agg = kwargs.get('magic_steps_agg', False)
+        self.magic_steps_cons = kwargs.get('magic_steps_cons',False)
+        self.magic_steps_agg = kwargs.get('magic_steps_agg',False)
 
         # If both options are set, use the aggressive type
         if self.magic_steps_agg and self.magic_steps_cons:
             self.magic_steps_cons = False
 
         # Options for non monotone descent strategy
-        self.monotone = kwargs.get('monotone', False)
+        self.monotone = kwargs.get('monotone', True)
         self.nIterNonMono = kwargs.get('nIterNonMono', 25)
 
+        self.reltol  = kwargs.get('reltol', 1.0e-5)
         self.abstol  = kwargs.get('abstol', 1.0e-7)
-<<<<<<< HEAD
-        self.reltol  = kwargs.get('reltol', 1.0e-7)
-        self.maxiter = kwargs.get('maxiter', max(100, 10*self.nlp.n))
-=======
-        self.maxiter = kwargs.get('maxiter', max(100,2*self.nlp.n))
->>>>>>> 6010acd1
+        self.maxiter = kwargs.get('maxiter', 2*self.nlp.n)
         self.verbose = kwargs.get('verbose', True)
         self.total_bqpiter = 0
 
-        self.hformat = '%-5s  %9s  %7s %7s %5s  %8s  %8s  %4s'
-        self.header  = self.hformat % ('     Iter','f(x)','|g(x)|', 'step', 'bqp',
+        self.hformat = '%-5s  %8s  %7s  %5s  %8s  %8s  %4s'
+        self.header  = self.hformat % ('     Iter','f(x)','|g(x)|','bqp',
                                        'rho','Radius','Stat')
         self.hlen   = len(self.header)
-        self.hline  = '     ' + '-' * self.hlen
-        self.format = '     %-5d  %9.2e  %7.1e %7.1e %5d  %8.1e  %8.1e  %4s'
-        self.format0= '     %-5d  %9.2e  %7.1e %7s %5s  %8s  %8s  %4s'
+        self.hline  = '     '+'-' * self.hlen
+        self.format = '     %-5d  %8.2e  %7.1e  %5d  %8.1e  %8.1e  %4s'
+        self.format0= '     %-5d  %8.2e  %7.1e  %5s  %8s  %8s  %4s'
         self.radii = None
 
         # Setup the logger. Install a NullHandler if no output needed.
         logger_name = kwargs.get('logger_name', 'nlpy.sbmin')
         self.log = logging.getLogger(logger_name)
-        try:
-            self.log.addHandler(logging.NullHandler())
-        except:
-            self.log.addHandler(NullHandler())
         if not self.verbose:
-            self.log.propagate = False
-
-
-    def project(self, x):
-        "Project x into the bounds."
-        return np.maximum(np.minimum(x, self.nlp.Uvar), self.nlp.Lvar)
-
-
-    def projected_gradient(self, x, g):
-        """
-        Compute the projected gradient of f(x) into the feasible box
-
-                   l <= x <= u
-        """
-        return x - self.project(x - g)
-
-
-    def magical_step(self, x, g, **kwargs):
-        """
-        Compute a "magical step" to improve the convergence rate of the
-        inner minimization algorithm. This step minimizes the augmented
-        Lagrangian with respect to the slack variables only for a fixed set
-        of decision variables.
-        """
-        on = self.nlp.nlp.original_n
-        m_step = np.zeros(self.nlp.n)
-        m_step[on:] = -g[on:]/self.nlp.rho
-        # Assuming slack variables are restricted to [0,+inf) interval
-        m_step[on:] = np.where(-m_step[on:] > x[on:], -x[on:], m_step[on:])
-        return m_step
-
-
-    def hprod(self, x , z, v, **kwargs):
+            self.log.propagate=False
+
+
+    def hprod(self, v, **kwargs):
         """
         Default hprod based on nlp's hprod. User should overload to
         provide a custom routine, e.g., a quasi-Newton approximation.
         """
-        return self.nlp.hprod(x, z, v)
+        return self.nlp.hprod(self.x, self.nlp.pi0, v)
+
+
+    def projected_gradient(self, x, g):
+        """
+        Compute the projected gradient of f(x) into the feasible box
+
+                   l <= x <= u
+        """
+        p = x - g
+        med = np.maximum(np.minimum(p,self.nlp.Uvar),self.nlp.Lvar)
+        q = x - med
+
+        return q
 
 
     def PostIteration(self, **kwargs):
@@ -187,29 +150,26 @@
         nlp = self.nlp
 
         # Gather initial information.
-        self.x = self.project(self.x0)
-        self.x_old = self.x.copy()
-
+        self.x = self.x0.copy()
         if self.f0 is None:
-            self.f0 = nlp.obj(self.x)
-        self.f = self.f0
-
-        if self.g is None:
-            self.g = nlp.grad(self.x)
-
-        self.pgnorm = norm_infty(self.projected_gradient(self.x, self.g))
+            self.f0 = self.nlp.obj(self.x)
+
+        if self.g_old is None:
+            self.g_old = self.nlp.grad(self.x)
+
+        if self.lg_old is None and self.save_lg == True:
+            self.lg_old = self.nlp.lgrad(self.x)
+
+        self.f        = self.f0
+        self.g        = self.g_old
+        self.lg       = self.lg_old
+        self.pgnorm = np.max(np.abs( \
+                                self.projected_gradient(self.x,self.g)))
         self.pg0 = self.pgnorm
 
-        if self.save_lg:
-            if self.lg_old is None:
-                self.lg_old = self.nlp.dual_feasibility(self.x)
-            self.lg = self.lg_old.copy()
-
-        self.f  = self.f0
-
         # Reset initial trust-region radius.
-        self.TR.Delta = np.maximum(0.1 * self.pgnorm, .2)
-        self.radii = [self.TR.Delta]
+        self.TR.Delta = np.maximum(0.1 * self.pgnorm,.2)
+        self.radii = [ self.TR.Delta ]
 
         # Initialize non-monotonicity parameters.
         if not self.monotone:
@@ -218,27 +178,26 @@
             l = 0
             sigRef = sigCan = 0
 
-        bqptol = 1.0
         stoptol = self.reltol * self.pg0 + self.abstol
         step_status = None
         exitIter = exitUser = exitTR = False
         exitOptimal = self.pgnorm <= stoptol
         status = ''
 
+        t = cputime()
+
         # Print out header and initial log.
         self.log.info(self.hline)
         self.log.info(self.header)
         self.log.info(self.hline)
         self.log.info(self.format0 % (self.iter, self.f,
-                                             self.pgnorm, '', '', '',
+                                             self.pgnorm, '', '',
                                              '', ''))
 
-        t = cputime()
-
         while not (exitUser or exitOptimal or exitIter or exitTR):
 
             self.iter += 1
-            self.x_old = self.x.copy()
+
             # Save current gradient for quasi-Newton approximation
             if self.save_g:
                 self.g_old = self.g.copy()
@@ -249,46 +208,45 @@
             # Iteratively minimize the quadratic model in the trust region
             #          m(d) = <g, d> + 1/2 <d, Hd>
             #     s.t.     ll <= d <= uu
-            qp = TrustBQPModel(nlp, self.x, self.TR.Delta, self.hprod, gk=self.g)
-
-<<<<<<< HEAD
-            bqptol = max(1.0e-6, min(0.1 * bqptol, sqrt(self.pgnorm)))
-=======
+
             qp = TrustBQPModel(nlp, self.x.copy(), self.TR.Delta, g_k=self.g)
-            # if self.iter % 1 == 0:
-            #     qp.export_qp('qp_iter_2_'+str(self.iter)+'.shv')
->>>>>>> 6010acd1
 
             self.solver = self.TrSolver(qp, qp.grad)
-            self.solver.Solve(reltol=bqptol)
+            self.solver.Solve()
 
             step = self.solver.step
+            self.true_step = self.solver.step.copy()
             stepnorm = self.solver.stepNorm
             bqpiter = self.solver.niter
+
             # Obtain model value at next candidate
             m = self.solver.m
 
             self.total_bqpiter += bqpiter
-            x_trial = self.x + step
+            x_trial = self.x.copy() + step
             f_trial = nlp.obj(x_trial)
 
-            # Aggressive magical steps
+            # Aggressive magical steps 
             # (i.e. the magical steps can influence the trust region size)
             if self.magic_steps_agg:
                 x_inter = x_trial.copy()
                 f_inter = f_trial
                 g_inter = nlp.grad(x_inter)
-                m_step = self.magical_step(x_inter, g_inter)
+                m_step = nlp.magical_step(x_inter, g_inter)
                 x_trial = x_inter + m_step
+                self.true_step += m_step
                 f_trial = nlp.obj(x_trial)
                 if f_trial <= f_inter:
-                    # Safety check for machine-precision errors in magical step
+                    # Safety check for machine-precision errors in magical steps
                     m = m - (f_inter - f_trial)
-
-            rho = self.TR.Rho(self.f, f_trial, m)
+            #     self.log.debug('pred = %20.16g, pred increase = %20.16g' % (self.solver.m, -(f_inter - f_trial)))
+            # else:
+            #     self.log.debug('ared = %20.16f' % (self.f - f_trial))                
+
+            rho  = self.TR.Rho(self.f, f_trial, m)
 
             if not self.monotone:
-                rhoHis = (fRef - f_trial) / (sigRef - m)
+                rhoHis = (fRef - f_trial)/(sigRef - m)
                 rho = max(rho, rhoHis)
 
             step_status = 'Rej'
@@ -297,19 +255,22 @@
 
                 # Trust-region step is successful
                 self.TR.UpdateRadius(rho, stepnorm)
-                # self.log.debug('rho = %5.3f, stepnorm = %5.3f' % (rho,stepnorm))
                 self.x = x_trial
                 self.f = f_trial
                 self.g = nlp.grad(self.x)
 
                 if self.magic_steps_cons:
-                    m_step = self.magical_step(self.x, self.g)
+                    m_step = nlp.magical_step(self.x, self.g)
                     self.x += m_step
+                    self.true_step += m_step
                     self.f = nlp.obj(self.x)
                     self.g = nlp.grad(self.x)
 
-                self.pgnorm = norm_infty(self.projected_gradient(self.x, self.g))
-
+                if self.save_lg:
+                    self.lg = nlp.lgrad(self.x)
+
+                self.pgnorm = np.max(np.abs( \
+                                        self.projected_gradient(self.x,self.g)))
                 step_status = 'Acc'
 
                 # Update non-monotonicity parameters.
@@ -348,25 +309,30 @@
                         f_trial = nlp.obj(x_trial)
 
                     if f_trial >= self.f + 1.0e-4 * alpha * slope:
-                        # Backtrack failed to produce an improvement,
+                        # Backtrack failed to produce an improvement, 
                         # keep the current x, f, and g.
                         # (Monotone strategy)
                         step_status = 'N-Y Rej'
                     else:
                         # Backtrack succeeded, update the current point
+                        self.true_step *= alpha
                         self.x = x_trial
                         self.f = f_trial
                         self.g = nlp.grad(self.x)
 
-                        # Conservative magical step if backtracking succeeds
+                        # Conservative magical steps can also apply if backtracking succeeds
                         if self.magic_steps_cons:
-                            m_step = self.magical_step(self.x, self.g)
+                            m_step = nlp.magical_step(self.x, self.g)
                             self.x += m_step
+                            self.true_step += m_step
                             self.f = nlp.obj(self.x)
                             self.g = nlp.grad(self.x)
 
-                        self.pgnorm = norm_infty(self.projected_gradient(self.x, self.g))
-
+                        if self.save_lg:
+                            self.lg = nlp.lgrad(self.x)
+
+                        self.pgnorm = np.max(np.abs( \
+                                            self.projected_gradient(self.x,self.g)))
                         step_status = 'N-Y Acc'
 
                     # Update the TR radius regardless of backtracking success
@@ -376,19 +342,11 @@
                     # Trust-region step is unsuccessful
                     self.TR.UpdateRadius(rho, stepnorm)
 
-
-
             self.step_status = step_status
             self.radii.append(self.TR.Delta)
             status = ''
-
-            self.true_step = self.x - self.x_old
-            if self.save_lg:
-                self.lg = nlp.dual_feasibility(self.x)
-
             try:
                 self.PostIteration()
-                #print 'here'
             except UserExitRequest:
                 status = 'usr'
 
@@ -400,15 +358,17 @@
 
             pstatus = step_status if step_status != 'Acc' else ''
             self.log.info(self.format % (self.iter, self.f,
-                          self.pgnorm, np.linalg.norm(self.true_step), bqpiter, rho,
+                          self.pgnorm, bqpiter, rho,
                           self.radii[-2], pstatus))
+            # if self.iter >= 100:
+            #     self.log.debug('Detail f = %16.12f' % self.f)
 
             exitOptimal = self.pgnorm <= stoptol
             exitIter    = self.iter > self.maxiter
             exitTR      = self.TR.Delta <= 10.0 * self.TR.eps
             exitUser    = status == 'usr'
 
-        self.tsolve = cputime() - t
+        self.tsolve = cputime() - t    # Solve time
 
         # Set final solver status.
         if exitUser:
@@ -417,9 +377,10 @@
             status = 'opt'
         elif exitTR:
             status = 'tr'
-        else:  # self.iter > self.maxiter:
+        else: # self.iter > self.maxiter:
             status = 'itr'
         self.status = status
+
 
 
 class SBMINLqnFramework(SBMINFramework):
@@ -427,20 +388,15 @@
     Class SBMINLqnFramework is a subclass of SBMINFramework. The method is
     based on a trust-region-based algorithm for nonlinear box constrained
     programming.
-    The only difference is that a limited-memory Quasi-Newton Hessian
-    approximation is used and maintained along the iterations. See class
+    The only difference is that a limited-memory quasi-Newton Hessian 
+    approximation is used and maintained along the iterations. See class 
     SBMINFramework for more information.
     """
+
     def __init__(self, nlp, TR, TrSolver, **kwargs):
 
-        qn = kwargs.get('quasi_newton','LBFGS')
         SBMINFramework.__init__(self, nlp, TR, TrSolver, **kwargs)
-        self.lbfgs = eval(qn+'(nlp.n, npairs=1, scaling=True)')
         self.save_g = True
-
-
-    def hprod(self, x, z, v, **kwargs):
-        return self.lbfgs.matvec(v)
 
 
     def PostIteration(self, **kwargs):
@@ -448,173 +404,99 @@
         This method updates the limited-memory quasi-Newton Hessian by appending
         the most recent (s,y) pair to it and possibly discarding the oldest one
         if all the memory has been used.
-
-        The update only takes place on *successful* iterations.
-        """
+        """
+        # Quasi-Newton approximation should only update on *successful* iterations
         if self.step_status == 'Acc' or self.step_status == 'N-Y Acc':
-            s = self.true_step.copy()
+            s = self.true_step
             y = self.g - self.g_old
-            self.lbfgs.store(s, y)
+            self.nlp.hupdate(s, y)
 
 
 
 class SBMINPartialLqnFramework(SBMINFramework):
     """
-    Class SBMINPartialLqnFramework is a subclass of SBMINFramework. The method
+    Class SBMINPartialLqnFramework is a subclass of SBMINFramework. The method 
     is based on a trust-region-based algorithm for nonlinear box constrained
     programming.
-    The only difference is that a limited-memory quasi-Newton Hessian
-    approximation is used and maintained along the iterations. Unlike the
-    SBMINLqnFramework class, limited-memory matrix does not approximate the
+    The only difference is that a limited-memory quasi-Newton Hessian 
+    approximation is used and maintained along the iterations. Unlike the 
+    SBMINLqnFramework class, limited-memory matrix does not approximate the 
     first order term in the Hessian, i.e. not the pJ'J term.
     """
+
     def __init__(self, nlp, TR, TrSolver, **kwargs):
 
         SBMINFramework.__init__(self, nlp, TR, TrSolver, **kwargs)
         self.save_lg = True
 
+
     def PostIteration(self, **kwargs):
         """
-        This method updates the limited-memory quasi-Newton Hessian by
-        appending the most recent (s,y) pair to it and possibly discarding the
-        oldest one if all the memory has been used.
-
-        The update only takes place on *successful* iterations.
-        """
-        if self.step_status == 'Acc' or self.step_status == 'N-Y Acc':
-            s = self.true_step.copy()
-            y = self.lg - self.lg_old
-            #print self.x, self.x_old
-            #print 's', s
-            #print 'y', y
-            self.nlp.hupdate(s, y)
-
-
-
-class SBMINTotalLqnFramework(SBMINPartialLqnFramework):
-    """
-    Class SBMINTotalLqnFramework is a subclass of SBMINFramework. The method
-    is based on a trust-region-based algorithm for nonlinear box constrained
-    programming.
-    This class is useful for solving bound-constrained minimization 
-    subproblems derived from penalty methods in which both the problem Hessian 
-    and constraint Jacobian are approximated with quasi-Newton methods.
-    """
-    def __init__(self, nlp, TR, TrSolver, **kwargs):
-        SBMINPartialLqnFramework.__init__(self, nlp, TR, TrSolver, **kwargs)
-
-
-    def PostIteration(self, **kwargs):
-        """
-        This method updates the quasi-Newton approximations by appending
+        This method updates the limited-memory quasi-Newton Hessian by appending
         the most recent (s,y) pair to it and possibly discarding the oldest one
         if all the memory has been used.
-
-        The update only takes place on *successful* iterations.
-        """
+        """
+        # Quasi-Newton approximation should only update on *successful* iterations
         if self.step_status == 'Acc' or self.step_status == 'N-Y Acc':
             s = self.true_step
             y = self.lg - self.lg_old
             self.nlp.hupdate(s, y)
-            self.nlp.jupdate(self.x, new_s=s)
-        return
-
 
 
 
 class TrustBQPModel(NLPModel):
     """
     Class for defining a Model to pass to BQP solver:
-                min     m(xk + s) = g's + 1/2 s'Hs
-                s.t.       l <= xk + s <= u
-                           || s ||_∞  <= delta
-
-    where `g` is the gradient evaluated at xk
-    and `H` is  the Hessian evaluated at xk.
-    """
-
-    def __init__(self, nlp, xk, delta, hprod, **kwargs):
-
-        Lvar = np.maximum(nlp.Lvar - xk, -delta)
-        Uvar = np.minimum(nlp.Uvar - xk, delta)
+                min     m(x) = <g, x-x_k> + 1/2 < x-x_k, H*(x-x_k)>
+                s.t.       l <= x <= u
+                           || x - x_k ||_oo  <= delta
+
+    where `g` is the gradient evaluated at x_k
+    and `H` is  the Hessian evaluated at x_k.
+    """
+
+    def __init__(self, nlp, x_k, delta, **kwargs):
+
+        Delta = delta*np.ones(nlp.n)
+        Lvar = np.maximum(nlp.Lvar - x_k, -Delta)
+        Uvar = np.minimum(nlp.Uvar - x_k, Delta)
 
         NLPModel.__init__(self, n=nlp.n, m=nlp.m, name='TrustRegionSubproblem',
-                          Lvar=Lvar, Uvar=Uvar)
+                          Lvar=Lvar ,Uvar =Uvar)
         self.nlp = nlp
         self.x0 = np.zeros(self.nlp.n)
-        self.xk = xk.copy()
+        self.x_k = x_k.copy()
         self.delta = delta
-<<<<<<< HEAD
-        self.gk = kwargs.get('gk', None)
-        if self.gk == None:
-            self.gk = self.nlp.grad(self.xk)
-=======
         self.g_k = kwargs.get('g_k', None)
         if self.g_k == None:
             self.g_k = self.nlp.grad(self.x_k)
 
-    def export_qp(self, file_name):
-        """
-        Take the data in the current problem and shelve it for later examination.
-        """
-        print 'Exporting QP ...'
-        f = shelve.open(file_name)
-        f['b'] = self.g_k
-        f['Lvar'] = self.Lvar
-        f['Uvar'] = self.Uvar
-        A = np.zeros([self.n,self.n])
-        test_vec = np.zeros(self.n)
-        for i in range(self.n):
-            test_vec[i-1] = 0.
-            test_vec[i] = 1.
-            A[i] = self.hprod(self.x_k, None, test_vec)
-        f['A'] = A
-        f.close()
-        print 'Done.'
-        return
-
-
     def obj(self, x, **kwargs):
         """
         Evaluate quadratic approximation of the Augmented Lagrangian for the
         trust-region subproblem objective function at x:
->>>>>>> 6010acd1
-
-        # private values
-        self._x = np.infty * np.ones(self.nlp.n)
-        self._Hx = None
-        self._hprod = hprod
-
-    def obj(self, x, **kwargs):
-        if not (self._x == x).all():
-            self._x = x.copy()
-            self._Hx = None
-        if self._Hx == None:
-            self._Hx = self._hprod(self.xk, None, x)
-
-        Hx = self._Hx.copy()
-        Hx *= 0.5
-        Hx += self.gk
-        return np.dot(x, Hx)
+
+        < g , x > + .5 * x' * H * x
+
+        where `g` is the gradient of the Augmented Lagrangian evaluated at x_k
+        and `H` is  the Hessian of the Augmented Lagrangian evaluated at x_k.
+
+        """
+        Hx = self.nlp.hprod(self.x_k, None, x)
+
+        qapprox = np.dot(self.g_k.copy(), x)
+        qapprox += .5 * np.dot(x, Hx)
+
+        return qapprox
 
     def grad(self, x, **kwargs):
-        if not (self._x == x).all():
-            self._x = x.copy()
-            self._Hx = None
-        if self._Hx == None:
-            self._Hx = self._hprod(self.xk, None, x)
-
-        g = self._Hx.copy()
-        g += self.gk
+        """
+        """
+        g = self.g_k.copy()
+        g += self.nlp.hprod(self.x_k, None, x)
         return g
 
-    def objgrad(self, x, **kwargs):
-        Hx = self._hprod(self.xk, None, x)
-        g = self.gk + Hx
-        Hx *= 0.5
-        Hx += self.gk
-        q = np.dot(x, Hx)
-        return (q, g)
-
     def hprod(self, x, pi, p, **kwargs):
-        return self._hprod(self.xk, None, p)+        """
+        """
+        return self.nlp.hprod(self.x_k, None, p)
