#!/usr/bin/env python

from nlpy import __version__
from nlpy.model import amplpy
from nlpy.optimize.tr.trustregion import TrustRegionFramework as TR
from nlpy.optimize.tr.trustregion import TrustRegionBQP as TRSolver
from nlpy.optimize.solvers.sbmin import SBMINFramework
from nlpy.tools.timing import cputime
<<<<<<< HEAD
from nlpy.tools.logs import config_logger
import logging
=======
from optparse import OptionParser
>>>>>>> 740670c3
import numpy
import sys, logging, os

def pass_to_sbmin(nlp, **kwargs):

    if nlp.m > 0:         # Check for constrained problem
        sys.stderr.write('%s has %d general constraints\n' % (ProblemName, nlp.m))
        return None

    t = cputime()
    tr = TR(eta1=0.25, eta2=0.75, gamma1=0.0625, gamma2=2)

<<<<<<< HEAD
    # we select a trust-region subproblem solver of our choice.
    SBMIN = SBMINFramework(nlp, tr, TRSolver, maxiter=100, verbose=True,
            ny=True, monotone=False, abstol=1.0e-8, reltol=1.0e-6)
=======
    sbmin = SBMINFramework(nlp, tr, TRSolver, **kwargs)

>>>>>>> 740670c3
    t_setup = cputime() - t                  # Setup time

    sbmin.Solve()

    return (t_setup, sbmin)

<<<<<<< HEAD
    # Output final statistics
    print
    print 'Final variables:', SBMIN.x
    print
    print '-------------------------------'
    print 'SBMIN: End of Execution'
    print '  Problem                               : %-s' % ProblemName
    print '  Dimension                             : %-d' % nlp.n
    print '  Initial/Final Objective               : %-g/%-g' % (SBMIN.f0, SBMIN.f)
    print '  Initial/Final Projected Gradient Norm : %-g/%-g' % (SBMIN.pg0, SBMIN.pgnorm)
    print '  Number of iterations        : %-d' % SBMIN.iter
    print '  Number of function evals    : %-d' % SBMIN.nlp.feval
    print '  Number of gradient evals    : %-d' % SBMIN.nlp.geval
    print '  Number of Hessian  evals    : %-d' % SBMIN.nlp.Heval
    print '  Number of matvec products   : %-d' % SBMIN.nlp.Hprod
    print '  Total/Average BQP iter      : %-d/%-g' % (SBMIN.total_bqpiter, (float(SBMIN.total_bqpiter)/SBMIN.iter))
    print '  Setup/Solve time            : %-gs/%-gs' % (t_setup, SBMIN.tsolve)
    print '  Total time                  : %-gs' % (t_setup + SBMIN.tsolve)
    print '  Status                      :', SBMIN.status
    print '-------------------------------'
    return SBMIN

if len(sys.argv) < 2:
    sys.stderr.write('Please specify model name\n')
    sys.exit(-1)
=======
usage_msg = """%prog [options] problem1 [... problemN]
where problem1 through problemN represent nonlinear programs."""

# Define allowed command-line options
parser = OptionParser(usage=usage_msg, version='%prog version ' + __version__)

parser.add_option("-s", "--magic_steps", action="store", type="string",
                  default=None, dest="magic_steps",
                  help="Enable magical steps (None, 'cons': for conservative, or \
                        'agg': for aggressive)")
parser.add_option("-m", "--monotone", action="store_false",
                  default=True, dest="monotone",
                  help="Enable non monotone strategy")
parser.add_option("-y", "--nocedal_yuan", action="store_true",
                  default=False, dest="ny",
                  help="Enable Nocedal-Yuan backtracking strategy")
parser.add_option("-i", "--iter", action="store", type="int", default=None,
                  dest="maxit",  help="Specify maximum number of iterations")
parser.add_option("-p", "--print_level", action="store", type="int",
                  default=0, dest="print_level",
                  help="Print iterations detail (0, 1 or 2)")
parser.add_option("-r", "--plot_radi", action="store_true",
                  default=False, dest="plot_radi",
                  help="Plot the evolution of the trust-region radius")
parser.add_option("-o", "--output_file", action="store", type="string",
                  default=None, dest="output_file",
                  help="Redirect iterations detail in an output file")
# Parse command-line options
(options, args) = parser.parse_args()

# Translate options to input arguments.
opts = {}
if options.maxit is not None:
    opts['maxiter'] = options.maxit
if options.magic_steps is not None:
    if options.magic_steps == 'agg':
        opts['magic_steps_agg'] = True
    elif options.magic_steps == 'cons':
        opts['magic_steps_cons'] = True
opts['ny'] = options.ny
opts['monotone'] = options.monotone
opts['print_level'] = options.print_level
opts['plot_radi'] = options.plot_radi

# Create root logger.
log = logging.getLogger('sbmin')
log.setLevel(logging.INFO)
fmt = logging.Formatter('%(name)-15s %(levelname)-8s %(message)s')

if options.output_file is not None:
    opts['output_file'] = options.output_file
    hndlr = logging.FileHandler(options.output_file, mode='w')
else:
    hndlr = logging.StreamHandler(sys.stdout)
hndlr.setFormatter(fmt)
log.addHandler(hndlr)
>>>>>>> 740670c3

# Set printing standards for arrays
numpy.set_printoptions(precision=3, linewidth=80, threshold=10, edgeitems=3)

<<<<<<< HEAD
# Create root logger.
log = logging.getLogger('nlpy.sbmin')
level = logging.INFO
log.setLevel(level)
fmt = logging.Formatter('%(name)-15s %(levelname)-8s %(message)s')
hndlr = logging.StreamHandler(sys.stdout)
hndlr.setFormatter(fmt)
log.addHandler(hndlr)

# Configure subproblem logger.
config_logger('nlpy.bqp',
              filename='sbmin-bqp.log',
              filemode='w',
              stream=None)

def apply_scaling(nlp):
    "Apply scaling to the NLP and print something if asked."
    gNorm = nlp.compute_scaling_obj()
    log.info('%17s: %8s %8s %8s'     % ('Scaling applied', '|g| unscaled', '|g| scaled', 'component'))
    log.info('%17s: %8.1e %8.1e'     % ('  objective', gNorm, nlp.scale_obj*gNorm))
    log.info('')

for ProblemName in sys.argv[1:]:
    nlp = amplpy.AmplModel(ProblemName)         # Create a model
    nlp.display_basic_info()
    apply_scaling(nlp)
    SBMIN = pass_to_sbmin(nlp, showbanner=True)
    nlp.close()                                 # Close connection with model
=======
multiple_problems = len(args) > 1
error = False

if multiple_problems:
    # Define formats for output table.
    hdrfmt = '%-10s %5s %5s %5s %15s %6s %5s'

    hdr = hdrfmt % ('Name','n','m','Iter','Objective','Solve','Opt')
    lhdr = len(hdr)
    fmt = '%-10s %5d %5d %5d %15.8e %5s %6.2f'
    log.info(hdr)
    log.info('-' * lhdr)
else:
    # Configure sbmin logger.
    if options.print_level >= 1:
        sbminlogger = logging.getLogger('nlpy.sbmin')
        sbminlogger.setLevel(logging.DEBUG)
        sbminlogger.addHandler(hndlr)
        sbminlogger.propagate = False

    # Configure bqp logger.
    if options.print_level >= 2:
        bqplogger = logging.getLogger('nlpy.bqp')
        bqplogger.setLevel(logging.DEBUG)
        bqplogger.addHandler(hndlr)
        bqplogger.propagate = False

    # Configure pcg logger
    if options.print_level >= 3:
        pcglogger = logging.getLogger('nlpy.pcg')
        pcglogger.setLevel(logging.DEBUG)
        pcglogger.addHandler(hndlr)
        pcglogger.propagate = False

# Solve each problem in turn.
for ProblemName in args:
    nlp = amplpy.MFAmplModel(ProblemName)         # Create a model

    t = cputime()
    t_setup, SBMIN = pass_to_sbmin(nlp, **opts)
    total_time = cputime() - t

    if multiple_problems:
        log.info(fmt % (ProblemName, nlp.n, nlp.m, SBMIN.iter, SBMIN.f,
                        repr(SBMIN.status), total_time))
 
   #nlp.writesol(SBMIN.x, nlp.pi0, 'And the winner is')    # Output "solution"
    nlp.close()                                 # Close connection with model

if not multiple_problems and not error:
    # Output final statistics
    log.info('')
    log.info('Final variables: %-s' % repr(SBMIN.x))
    log.info('')
    log.info('-------------------------------')
    log.info('SBMIN: End of Execution')
    log.info('  Problem                               : %-s' % ProblemName)
    log.info('  Dimension                             : %-d' % nlp.n)
    log.info('  Initial/Final Objective               : %-g/%-g' % (SBMIN.f0, SBMIN.f))
    log.info('  Initial/Final Projected Gradient Norm : %-g/%-g' % (SBMIN.pg0, SBMIN.pgnorm))
    log.info('  Number of iterations        : %-d' % SBMIN.iter)
    log.info('  Number of function evals    : %-d' % SBMIN.nlp.feval)
    log.info('  Number of gradient evals    : %-d' % SBMIN.nlp.geval)
    log.info('  Number of Hessian  evals    : %-d' % SBMIN.nlp.Heval)
    log.info('  Number of Jacobian matvecs   : %-d' % SBMIN.nlp.Jprod)
    log.info('  Number of Jacobian.T matvecs : %-d' % SBMIN.nlp.JTprod)
    log.info('  Number of Hessian matvecs    : %-d' % SBMIN.nlp.Hprod)
    log.info('  Total/Average BQP iter      : %-d/%-g' % (SBMIN.total_bqpiter, (float(SBMIN.total_bqpiter)/SBMIN.iter)))
    log.info('  Setup/Solve time            : %-gs/%-gs' % (t_setup, SBMIN.tsolve))
    log.info('  Total time                  : %-gs' % (total_time))
    log.info('  Status                      : %-s', SBMIN.status)
    log.info('-------------------------------')

    # Plot the evolution of the trust-region radius on the last problem
    if opts['plot_radi'] == True:
        try:
            import pylab
        except:
            sys.stderr.write('If you had pylab installed, you would be looking ')
            sys.stderr.write('at a plot of the evolution of the trust-region ')
            sys.stderr.write('radius, right now.\n')
            sys.exit(0)
        radii = numpy.array(SBMIN.radii, 'd')
        #pylab.plot(numpy.where(radii < 100, radii, 100))
        pylab.plot(radii)
        pylab.title('Trust-region radius')
        pylab.show()
>>>>>>> 740670c3
<|MERGE_RESOLUTION|>--- conflicted
+++ resolved
@@ -6,14 +6,12 @@
 from nlpy.optimize.tr.trustregion import TrustRegionBQP as TRSolver
 from nlpy.optimize.solvers.sbmin import SBMINFramework
 from nlpy.tools.timing import cputime
-<<<<<<< HEAD
 from nlpy.tools.logs import config_logger
 import logging
-=======
 from optparse import OptionParser
->>>>>>> 740670c3
 import numpy
-import sys, logging, os
+import sys
+
 
 def pass_to_sbmin(nlp, **kwargs):
 
@@ -24,21 +22,15 @@
     t = cputime()
     tr = TR(eta1=0.25, eta2=0.75, gamma1=0.0625, gamma2=2)
 
-<<<<<<< HEAD
     # we select a trust-region subproblem solver of our choice.
-    SBMIN = SBMINFramework(nlp, tr, TRSolver, maxiter=100, verbose=True,
-            ny=True, monotone=False, abstol=1.0e-8, reltol=1.0e-6)
-=======
     sbmin = SBMINFramework(nlp, tr, TRSolver, **kwargs)
 
->>>>>>> 740670c3
     t_setup = cputime() - t                  # Setup time
 
     sbmin.Solve()
 
     return (t_setup, sbmin)
 
-<<<<<<< HEAD
     # Output final statistics
     print
     print 'Final variables:', SBMIN.x
@@ -61,10 +53,11 @@
     print '-------------------------------'
     return SBMIN
 
+
 if len(sys.argv) < 2:
     sys.stderr.write('Please specify model name\n')
     sys.exit(-1)
-=======
+
 usage_msg = """%prog [options] problem1 [... problemN]
 where problem1 through problemN represent nonlinear programs."""
 
@@ -110,7 +103,7 @@
 opts['plot_radi'] = options.plot_radi
 
 # Create root logger.
-log = logging.getLogger('sbmin')
+log = logging.getLogger('nlpy.sbmin')
 log.setLevel(logging.INFO)
 fmt = logging.Formatter('%(name)-15s %(levelname)-8s %(message)s')
 
@@ -121,20 +114,9 @@
     hndlr = logging.StreamHandler(sys.stdout)
 hndlr.setFormatter(fmt)
 log.addHandler(hndlr)
->>>>>>> 740670c3
 
 # Set printing standards for arrays
 numpy.set_printoptions(precision=3, linewidth=80, threshold=10, edgeitems=3)
-
-<<<<<<< HEAD
-# Create root logger.
-log = logging.getLogger('nlpy.sbmin')
-level = logging.INFO
-log.setLevel(level)
-fmt = logging.Formatter('%(name)-15s %(levelname)-8s %(message)s')
-hndlr = logging.StreamHandler(sys.stdout)
-hndlr.setFormatter(fmt)
-log.addHandler(hndlr)
 
 # Configure subproblem logger.
 config_logger('nlpy.bqp',
@@ -146,16 +128,9 @@
     "Apply scaling to the NLP and print something if asked."
     gNorm = nlp.compute_scaling_obj()
     log.info('%17s: %8s %8s %8s'     % ('Scaling applied', '|g| unscaled', '|g| scaled', 'component'))
-    log.info('%17s: %8.1e %8.1e'     % ('  objective', gNorm, nlp.scale_obj*gNorm))
+    log.info('%17s: %8.1e %8.1e'     % ('  objective', gNorm, nlp.scale_obj * gNorm))
     log.info('')
 
-for ProblemName in sys.argv[1:]:
-    nlp = amplpy.AmplModel(ProblemName)         # Create a model
-    nlp.display_basic_info()
-    apply_scaling(nlp)
-    SBMIN = pass_to_sbmin(nlp, showbanner=True)
-    nlp.close()                                 # Close connection with model
-=======
 multiple_problems = len(args) > 1
 error = False
 
@@ -163,7 +138,7 @@
     # Define formats for output table.
     hdrfmt = '%-10s %5s %5s %5s %15s %6s %5s'
 
-    hdr = hdrfmt % ('Name','n','m','Iter','Objective','Solve','Opt')
+    hdr = hdrfmt % ('Name', 'n', 'm', 'Iter', 'Objective', 'Solve', 'Opt')
     lhdr = len(hdr)
     fmt = '%-10s %5d %5d %5d %15.8e %5s %6.2f'
     log.info(hdr)
@@ -193,6 +168,7 @@
 # Solve each problem in turn.
 for ProblemName in args:
     nlp = amplpy.MFAmplModel(ProblemName)         # Create a model
+    apply_scaling(nlp)
 
     t = cputime()
     t_setup, SBMIN = pass_to_sbmin(nlp, **opts)
@@ -201,8 +177,7 @@
     if multiple_problems:
         log.info(fmt % (ProblemName, nlp.n, nlp.m, SBMIN.iter, SBMIN.f,
                         repr(SBMIN.status), total_time))
- 
-   #nlp.writesol(SBMIN.x, nlp.pi0, 'And the winner is')    # Output "solution"
+
     nlp.close()                                 # Close connection with model
 
 if not multiple_problems and not error:
@@ -242,5 +217,4 @@
         #pylab.plot(numpy.where(radii < 100, radii, 100))
         pylab.plot(radii)
         pylab.title('Trust-region radius')
-        pylab.show()
->>>>>>> 740670c3
+        pylab.show()