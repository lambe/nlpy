"""
auglag2.py

Abstract classes of an augmented Lagrangian merit function and solver.
The class is compatable with both the standard and matrix-free NLP
definitions.
"""

# =============================================================================
# External Python modules
# =============================================================================
import numpy as np
import logging
import shelve

from mpi4py import MPI

# =============================================================================
# Extension modules
# =============================================================================
from nlpy.model.nlp import NLPModel
from nlpy.model.mfnlp import SlackNLP
# from nlpy.model.nlp_mini import NLPModel_mini, SlackNLP_mini
from nlpy.optimize.solvers.lbfgs import LBFGS, LBFGS_structured, LBFGS_new
from nlpy.optimize.solvers.lbfgs import LBFGS_structured_new
from nlpy.optimize.solvers.lsr1 import LSR1, LSR1_unrolling, LSR1_structured
from nlpy.optimize.solvers.lsr1 import LSR1_new, LSR1_structured_new
from nlpy.optimize.solvers.fullqn_mpi import BFGS, SR1
from nlpy.optimize.solvers.lsqr import LSQRFramework
from nlpy.optimize.solvers.nonsquareqn import Broyden, modBroyden
from nlpy.optimize.solvers.nonsquareqn import adjointBroydenA, adjointBroydenB
from nlpy.optimize.solvers.nonsquareqn import directBroydenA, mixedBroyden
from nlpy.optimize.solvers.nonsquareqn import TR1B
from nlpy.krylov.linop import SimpleLinearOperator
from nlpy.krylov.linop import ReducedLinearOperator
from nlpy.optimize.tr.trustregion import TrustRegionFramework as TR
from nlpy.optimize.tr.trustregion import TrustRegionBQP as TRSolver
from nlpy.tools.exceptions import UserExitRequest
from nlpy.tools.utils import where
from nlpy.tools.timing import cputime


class AugmentedLagrangian(NLPModel):
    """
    This class is a reformulation of an NLP, used to compute the
    augmented Lagrangian function, gradient, and approximate Hessian in a
    method-of-multipliers optimization routine. Slack variables are introduced
    for inequality constraints and a function that computes the gradient
    projected on to variable bounds is included.
    """

    def __init__(self, nlp, **kwargs):

        # Analyze NLP to add slack variables to the formulation
        if not isinstance(nlp, SlackNLP):
            self.nlp = SlackNLP(nlp, keep_variable_bounds=True, **kwargs)
        else: self.nlp = nlp

        NLPModel.__init__(self, n=self.nlp.n, m=0, 
            name='bound-constrained augmented Lagrangian',
            x0=self.nlp.x0, Lvar=self.nlp.Lvar, Uvar=self.nlp.Uvar)

        self.rho_init = kwargs.get('rho_init',10.)
        self.rho = self.rho_init

        self.pi0 = np.ones(self.nlp.m)*kwargs.get('pi0',0.)
        self.pi = self.pi0.copy()


    def obj(self, x, **kwargs):
        """
        Evaluate augmented Lagrangian function.
        """
        cons = self.nlp.cons(x)

        alfunc = self.nlp.obj(x)
        alfunc -= np.dot(self.pi,cons)
        alfunc += 0.5*self.rho*np.dot(cons,cons)
        return alfunc


    def grad(self, x, **kwargs):
        """
        Evaluate augmented Lagrangian gradient.
        """
        nlp = self.nlp
        J = nlp.jac(x)
        cons = nlp.cons(x)
        algrad = nlp.grad(x) + J.T * ( -self.pi + self.rho * cons)
        return algrad


    def infeasibility(self, x, **kwargs):
        """
        Evaluate only the infeasibility term of the augmented Lagrangian.
        """
        cons = self.nlp.cons(x)

        infeas = 0.5*self.rho*np.dot(cons,cons)
        return infeas


    def dual_feasibility(self, x, **kwargs):
        """
        Evaluate Lagrangian gradient.
        """
        nlp = self.nlp
        J = nlp.jac(x)
        lgrad = nlp.grad(x) - J.T * self.pi
        return lgrad


    def primal_feasibility(self, x, **kwargs):
        """
        Evaluate the gradient of the feasibility problem.
        """
        nlp = self.nlp
        J = nlp.jac(x)
        cons = nlp.cons(x)
        igrad = J.T * cons
        return igrad


    def hprod(self, x, z, v, **kwargs):
        """
        Compute the Hessian-vector product of the Hessian of the augmented
        Lagrangian with arbitrary vector v.
        """
        nlp = self.nlp
        on = nlp.original_n
        om = nlp.original_m
        upperC = nlp.upperC ; nupperC = nlp.nupperC
        rangeC = nlp.rangeC ; nrangeC = nlp.nrangeC
        w = np.zeros(self.n)

        pi_bar = self.pi[:om].copy()
        pi_bar[upperC] *= -1.0
        pi_bar[rangeC] -= self.pi[om:].copy()

        cons = nlp.cons(x)
        mu = cons[:om].copy()
        mu[upperC] *= -1.0
        mu[rangeC] -= cons[om:].copy()

        w[:on] = nlp.hprod(x[:on],-pi_bar + self.rho * mu, v[:on])
        J = nlp.jac(x)
        w += self.rho * (J.T * (J * v))
        return w

    def _hprod(self, x, z, v, **kwargs):
        """
        Compute the Hessian-vector product of the Hessian of the augmented
        Lagrangian with arbitrary vector v.
        """
        nlp = self.nlp
        on = nlp.original_n
        om = nlp.original_m
        upperC = nlp.upperC ; nupperC = nlp.nupperC
        rangeC = nlp.rangeC ; nrangeC = nlp.nrangeC
        w = np.zeros(self.n)

        pi_bar = self.pi[:om].copy()
        pi_bar[upperC] *= -1.0
        pi_bar[rangeC] -= self.pi[om:].copy()

        cons = nlp.cons(x)

        mu = cons[:om].copy()
        mu[upperC] *= -1.0
        mu[rangeC] -= cons[om:].copy()

        w[:on] = nlp.hprod(x[:on], -pi_bar + self.rho * mu, v[:on])
        J = nlp.jac(x)
        w += self.rho * (J.T * (J * v))
        return w


    def hess(self, x, z=None, **kwargs):
        return SimpleLinearOperator(self.n, self.n, symmetric=True,
                                    matvec= lambda u: self.hprod(x,z,u))



class AugmentedLagrangianQuasiNewton(AugmentedLagrangian):
    """
    Use Quasi Newton approximate Hessian instead of true Hessian.
    """

    def __init__(self, nlp, **kwargs):
        AugmentedLagrangian.__init__(self, nlp, **kwargs)


    def hprod(self, x, z, v, **kwargs):
        """
        Compute the Hessian-vector product of the Hessian of the augmented
        Lagrangian with arbitrary vector v.
        """
        w = self.Hessapp.matvec(v)
        return w


    def hupdate(self, new_s=None, new_y=None):
        if new_s is not None and new_y is not None:
            self.Hessapp.store(new_s,new_y)
        return


    def hreset(self):
        # print 'restart'
        self.Hessapp.restart()
        # print self.Hessapp.s
        # print self.Hessapp.y
        # print self.Hessapp.ys
        return



class AugmentedLagrangianLbfgs(AugmentedLagrangianQuasiNewton):
    """
    Use LBFGS approximate Hessian instead of true Hessian.
    """

    def __init__(self, nlp, **kwargs):
        AugmentedLagrangianQuasiNewton.__init__(self, nlp, **kwargs)
        self.Hessapp = LBFGS(self.n, npairs=kwargs.get('qn_pairs',100), scaling=True, **kwargs)



class AugmentedLagrangianLsr1(AugmentedLagrangianQuasiNewton):
    """
    Use an LSR1 approximation instead of the LBFGS approximation.
    """
    def __init__(self, nlp, **kwargs):
        AugmentedLagrangianQuasiNewton.__init__(self, nlp, **kwargs)
        self.Hessapp = LSR1(self.n, npairs=kwargs.get('qn_pairs',100),scaling=False, **kwargs)



class AugmentedLagrangianPartialQuasiNewton(AugmentedLagrangianQuasiNewton):
    """
    Only apply the Quasi Newton approximation to the second order terms of the
    Hessian of the augmented Lagrangian, i.e. not the pJ'J term.
    """
    def __init__(self, nlp, **kwargs):
        AugmentedLagrangianQuasiNewton.__init__(self, nlp, **kwargs)


    def hprod(self, x, z, v, **kwargs):
        on = self.nlp.original_n
        w = np.zeros(self.n)
        w[:on] = self.Hessapp.matvec(v[:on])
        J = self.nlp.jac(x)
        w += self.rho * (J.T * (J * v))
        return w


    def hupdate(self, new_s=None, new_y=None):
        on = self.nlp.original_n
        if new_s is not None and new_y is not None:
            self.Hessapp.store(new_s[:on],new_y[:on])
        return



class AugmentedLagrangianPartialLbfgs(AugmentedLagrangianPartialQuasiNewton):
    """
    Only apply the LBFGS approximation to the second order terms of the
    Hessian of the augmented Lagrangian, i.e. not the pJ'J term.
    """
    def __init__(self, nlp, **kwargs):
        AugmentedLagrangianPartialQuasiNewton.__init__(self, nlp, **kwargs)
        self.Hessapp = LBFGS_new(self.nlp.original_n, npairs=kwargs.get('qn_pairs',1), scaling=True, **kwargs)



class AugmentedLagrangianPartialLsr1(AugmentedLagrangianPartialQuasiNewton):
    """
    Only apply the LSR1 approximation to the second order terms of the
    Hessian of the augmented Lagrangian, i.e. not the pJ'J term.
    """
    def __init__(self, nlp, **kwargs):
        AugmentedLagrangianPartialQuasiNewton.__init__(self, nlp, **kwargs)
        self.Hessapp = LSR1_new(self.nlp.original_n, npairs=kwargs.get('qn_pairs',min(3,self.n)), scaling=True, **kwargs)



class AugmentedLagrangianSplitQuasiNewton(AugmentedLagrangianQuasiNewton):
    """
    Apply separate Quasi-Newton approximations to the Hessian of the 
    Lagrangian and primal feasibility terms.
    """
    def __init__(self, nlp, **kwargs):
        AugmentedLagrangianQuasiNewton.__init__(self, nlp, **kwargs)


    def hprod(self, x, z, v, **kwargs):
        on = self.nlp.original_n
        w = np.zeros(self.n)
        w[:on] = self.Hessapp.matvec(v[:on])
        w += self.rho * self.Hessapp_feas.matvec(v)
        return w


    def hupdate(self, new_s=None, new_y=None, new_yi=None):
        on = self.nlp.original_n
        if new_s is not None and new_y is not None:
            self.Hessapp.store(new_s[:on],new_y[:on])
        if new_s is not None and new_yi is not None:
            self.Hessapp_feas.store(new_s,new_yi)
        return



class AugmentedLagrangianSplitLbfgs(AugmentedLagrangianSplitQuasiNewton):
    """
    Apply separate LBFGS approximations to the Hessian of the 
    Lagrangian and primal feasibility terms.
    """
    def __init__(self, nlp, **kwargs):
        AugmentedLagrangianSplitQuasiNewton.__init__(self, nlp, **kwargs)
        self.Hessapp = LBFGS_new(self.nlp.original_n, npairs=kwargs.get('qn_pairs',1), scaling=True, **kwargs)
        self.Hessapp_feas = LBFGS_new(self.nlp.n, npairs=kwargs.get('feas_qn_pairs',1), scaling=True, **kwargs)



class AugmentedLagrangianSplitLsr1(AugmentedLagrangianSplitQuasiNewton):
    """
    Apply separate LSR1 approximations to the Hessian of the 
    Lagrangian and primal feasibility terms.
    """
    def __init__(self, nlp, **kwargs):
        AugmentedLagrangianSplitQuasiNewton.__init__(self, nlp, **kwargs)
        self.Hessapp = LSR1_new(self.nlp.original_n, npairs=kwargs.get('qn_pairs',min(3,self.n)), scaling=True, **kwargs)
        self.Hessapp_feas = LSR1_new(self.nlp.n, npairs=kwargs.get('feas_qn_pairs',min(3,self.n)), scaling=True, **kwargs)



class AugmentedLagrangianTotalQuasiNewton(AugmentedLagrangianPartialQuasiNewton):
    """
    Apply a symmetric Quasi Newton approximation to the second order terms of 
    the Hessian of the augmented Lagrangian and a nonsymmetric Quasi Newton 
    approximation to the constraint Jacobian.
    """
    def __init__(self, nlp, **kwargs):
        AugmentedLagrangianPartialQuasiNewton.__init__(self, nlp, **kwargs)


    def jac(self, x, **kwargs):
        return SimpleLinearOperator(self.n, self.m, symmetric=False,
                    matvec=lambda u: self.Jacapp.matvec(u,**kwargs),
                    matvec_transp=lambda u: self.Jacapp.rmatvec(u,**kwargs))


    def hprod(self, x, z, v, **kwargs):
        on = self.nlp.original_n
        w = np.zeros(self.n)
        w[:on] = self.Hessapp.matvec(v[:on])
        J = self.jac(x)
        w += self.rho * (J.T * (J * v))
        return w


    def jupdate(self, new_x, new_s=None, **kwargs):
        if new_s is not None:
            self.Jacapp.store(new_x, new_s, **kwargs)
        return


    def jreset(self, x):
        self.Jacapp.restart(x)
        return



class AugmentedLagrangianTotalLbfgsAdjBroyA(AugmentedLagrangianTotalQuasiNewton):
    """
    Use an LBFGS approximation for the Hessian and adjoint Broyden 
    approximation A for the Jacobian.
    """
    def __init__(self, nlp, **kwargs):
        AugmentedLagrangianTotalQuasiNewton.__init__(self, nlp, **kwargs)
        self.Hessapp = LBFGS_new(self.nlp.original_n, npairs=kwargs.get('qn_pairs',1), scaling=True, **kwargs)
        self.Jacapp = adjointBroydenA(self.nlp.m, self.n, self.x0, self.nlp.cons, 
            self.nlp.jprod, self.nlp.jtprod, slack_index=self.nlp.original_n, **kwargs)
        self.Jacapp.restart(self.x0)



class AugmentedLagrangianTotalLbfgsAdjBroyB(AugmentedLagrangianTotalQuasiNewton):
    """
    Use an LBFGS approximation for the Hessian and adjoint Broyden 
    approximation B for the Jacobian.
    """
    def __init__(self, nlp, **kwargs):
        AugmentedLagrangianTotalQuasiNewton.__init__(self, nlp, **kwargs)
        self.Hessapp = LBFGS_new(self.nlp.original_n, npairs=kwargs.get('qn_pairs',1), scaling=True, **kwargs)
        self.Jacapp = adjointBroydenB(self.nlp.m, self.n, self.x0, self.nlp.cons, 
            self.nlp.jprod, self.nlp.jtprod, slack_index=self.nlp.original_n, **kwargs)
        self.Jacapp.restart(self.x0)



class AugmentedLagrangianTotalBfgsAdjBroyA(AugmentedLagrangianTotalQuasiNewton):
    """
    Use a full BFGS approximation for the Hessian and adjoint Broyden 
    approximation A for the Jacobian.
    """
    def __init__(self, nlp, **kwargs):
        AugmentedLagrangianTotalQuasiNewton.__init__(self, nlp, **kwargs)
        self.Hessapp = BFGS(self.nlp.original_n, **kwargs)
        self.Jacapp = adjointBroydenA(self.nlp.m, self.n, self.x0, self.nlp.cons, 
            self.nlp.jprod, self.nlp.jtprod, slack_index=self.nlp.original_n, **kwargs)
        self.Jacapp.restart(self.x0)



class AugmentedLagrangianTotalLsr1AdjBroyA(AugmentedLagrangianTotalQuasiNewton):
    """
    Use an LSR1 approximation for the Hessian and adjoint Broyden 
    approximation A for the Jacobian.
    """
    def __init__(self, nlp, **kwargs):
        AugmentedLagrangianTotalQuasiNewton.__init__(self, nlp, **kwargs)
        self.Hessapp = LSR1_new(self.nlp.original_n, npairs=kwargs.get('qn_pairs',1), scaling=True, **kwargs)
        self.Jacapp = adjointBroydenA(self.nlp.m, self.n, self.x0, self.nlp.cons, 
            self.nlp.jprod, self.nlp.jtprod, slack_index=self.nlp.original_n, **kwargs)
        self.Jacapp.restart(self.x0)



class AugmentedLagrangianTotalLsr1AdjBroyB(AugmentedLagrangianTotalQuasiNewton):
    """
    Use an LSR1 approximation for the Hessian and adjoint Broyden 
    approximation B for the Jacobian.
    """
    def __init__(self, nlp, **kwargs):
        AugmentedLagrangianTotalQuasiNewton.__init__(self, nlp, **kwargs)
        self.Hessapp = LSR1_new(self.nlp.original_n, npairs=kwargs.get('qn_pairs',1), scaling=True, **kwargs)
        self.Jacapp = adjointBroydenB(self.nlp.m, self.n, self.x0, self.nlp.cons, 
            self.nlp.jprod, self.nlp.jtprod, slack_index=self.nlp.original_n, **kwargs)
        self.Jacapp.restart(self.x0)



class AugmentedLagrangianTotalSr1AdjBroyA(AugmentedLagrangianTotalQuasiNewton):
    """
    Use a full SR1 approximation for the Hessian and adjoint Broyden 
    approximation A for the Jacobian.
    """
    def __init__(self, nlp, **kwargs):
        AugmentedLagrangianTotalQuasiNewton.__init__(self, nlp, **kwargs)
        self.Hessapp = SR1(self.nlp.original_n, **kwargs)
        self.Jacapp = adjointBroydenA(self.nlp.m, self.n, self.x0, self.nlp.cons, 
            self.nlp.jprod, self.nlp.jtprod, slack_index=self.nlp.original_n, **kwargs)
        self.Jacapp.restart(self.x0)



class AugmentedLagrangianStructuredQuasiNewton(AugmentedLagrangianQuasiNewton):
    """
    Only apply the Quasi Newton approximation to the second order terms of the
    Hessian of the augmented Lagrangian, i.e. not the pJ'J term.

    H(x) = A(x) + \rho J(x)^T J(x)
    where A(x) is an approximation of the second order terms of the Hessian of
    the augmented Lagrangian.
    """
    def __init__(self, nlp, **kwargs):
        AugmentedLagrangian.__init__(self, nlp, **kwargs)

    def hprod(self, x, z, v, **kwargs):
        """
        Compute the Hessian-vector product of the Hessian of the augmented
        Lagrangian with arbitrary vector v.
        """
        on = self.nlp.original_n
        w = np.zeros(self.n)
        w[:on] = self.Hessapp.matvec(v[:on])
        J = self.nlp.jac(x)
        w += self.rho * (J.T * (J * v))
        return w

    def update(self, new_s=None, new_y=None, new_yd=None):
        on = self.nlp.original_n
        if new_s is not None and new_y is not None and new_yd is not None:
            self.Hessapp.store(new_s[:on],new_y[:on],new_yd[:on])
        return

    def hreset(self):
        self.Hessapp.restart()
        return



class AugmentedLagrangianStructuredLbfgs(AugmentedLagrangianStructuredQuasiNewton):
    """
    Only apply the LBFGS approximation to the second order terms of the 
    Hessian of the augmented Lagrangian, i.e. not the pJ'J term.
    """
    def __init__(self, nlp, **kwargs):
        AugmentedLagrangianStructuredQuasiNewton.__init__(self, nlp, **kwargs)
        self.Hessapp = LBFGS_structured_new(self.nlp.original_n,
                       npairs=kwargs.get('qn_pairs',5), scaling=True, **kwargs)



class AugmentedLagrangianStructuredLsr1(AugmentedLagrangianStructuredQuasiNewton):
    """
    Only apply the LSR1 approximation to the second order terms of the 
    Hessian of the augmented Lagrangian, i.e. not the pJ'J term.
    """
    def __init__(self, nlp, **kwargs):
        AugmentedLagrangianStructuredQuasiNewton.__init__(self, nlp, **kwargs)
        self.Hessapp = LSR1_structured_new(self.nlp.original_n,
                       npairs=kwargs.get('qn_pairs',min(3,self.n)),
                       scaling=True, **kwargs)



class AugmentedLagrangianFramework(object):
    """
    Solve an NLP using the augmented Lagrangian method. This class is
    based on the successful Fortran code LANCELOT, but provides a more
    flexible implementation, along with some new features.


    `AUGLAG = AugmentedLagrangianFramework(nlp, InnerSolver)`

    :parameters:

        :nlp:   a :class:`NLPModel` object representing the problem. For
                instance, nlp may arise from an AMPL model
        :InnerSolver:   a  solver for solving the inner iteration subproblem

    :keywords:

        :x0:           starting point                    (default nlp.x0)
        :reltol:       relative stopping tolerance       (default `nlp.stop_d`)
        :abstol:       absolute stopping tolerance       (default 1.0e-6)
        :maxiter:      maximum number of iterations      (default max(1000,10n))
        :ny:           apply Nocedal/Yuan linesearch     (default False)
        :nbk:          max number of backtracking steps in Nocedal/Yuan
                       linesearch                        (default 5)
        :monotone:     use monotone descent strategy     (default False)
        :nIterNonMono: number of iterations for which non-strict descent can
                       be tolerated if monotone=False    (default 25)
        :logger_name:  name of a logger object that can be used in the post
                       iteration                         (default None)
        :verbose:      print log if True                 (default True)

    Once a `AugmentedLagrangianFramework` object has been instantiated and the
    problem is set up, solve problem by issuing a call to `AUGLAG.solve()`.
    The algorithm stops as soon as the infinity norm of the projected gradient
    of the Lagrangian falls below

        ``max(abstol, reltol * pg0)``

    where ``g0`` is the infinity norm of the projected gradient of the Lagrangian
    at the initial point.

    :Exit codes:
        :0:    Optimal solution found
        :-1:   Maximum iteration reached
        :-2:   Not making sufficient progress
        :-5:   Time limit exceeded

    References
    ----------
    [CGT91] A. R. Conn, N. I. M. Gould, and Ph. L. Toint, *LANCELOT: A Fortran
            Package for Large-Scale Nonlinear Optimization (Release A)*,
            Springer-Verlag, 1992

    [NoW06] J. Nocedal and S. J. Wright, *Numerical Optimization*, 2nd Edition
            Springer, 2006, pp 519--523
    """

    def __init__(self, nlp, innerSolver, **kwargs):
        """
        Initialize augmented Lagrangian method and options.
        Any options that are not used here are passed on into the bound-
        constrained solver.
        """

        # For warmstarts, we need to know what type of augmented Lagrangian the 
        # problem class is before we start
        self.alprob_class = kwargs.get('alprob_class',AugmentedLagrangian)

        # Options for warmstarting from a previously computed point
        self.warmstart = kwargs.get('warmstart',False)
        self.data_prefix = kwargs.get('data_prefix','./')
        self.save_data = kwargs.get('save_data',True)
        self.shelf_fname = self.data_prefix+'auglag_data.shv'
        self.shelf_handle = shelve.open(self.shelf_fname,'c',writeback=True)

        self.comm = MPI.COMM_WORLD
        self.rank = self.comm.Get_rank()

        if self.warmstart and self.shelf_handle != None:
            # Have one processor retrieve the relevant data for the problem
            if self.rank == 0:
                rho_start = self.shelf_handle['rho']
                pi_start = self.shelf_handle['pi']
                self.x = self.shelf_handle['x']
            else:
                rho_start = None
                pi_start = None
                self.x = None
            # Broadcast the retrieved data
            rho_start = self.comm.bcast(rho_start, root=0)
            pi_start = self.comm.bcast(pi_start, root=0)
            self.x = self.comm.bcast(self.x, root=0)

            # Now start the problem on all processors
            self.alprob = self.alprob_class(nlp,rho_init=rho_start,
                pi0=pi_start, **kwargs)
        else:
            self.alprob = self.alprob_class(nlp,**kwargs)
            self.x = kwargs.get('x0', self.alprob.x0.copy())
        # end if


        self.least_squares_pi = kwargs.get('least_squares_pi', False)
        self.damped_pi = kwargs.get('damped_pi',True)

        self.innerSolver = innerSolver

        self.tau = kwargs.get('tau', 0.1)
        self.omega = None
        self.eta = None
        self.eta0 = 0.1258925
        self.omega0 = 1.
        self.omega_init = kwargs.get('omega_init',self.omega0*0.1) # rho_init**-1
        self.eta_init = kwargs.get('eta_init',self.eta0**0.1) # rho_init**-0.1
        self.a_omega = kwargs.get('a_omega',1.)
        self.b_omega = kwargs.get('b_omega',1.)
        self.a_eta = kwargs.get('a_eta',0.1)
        self.b_eta = kwargs.get('b_eta',0.9)
        self.omega_rel = kwargs.get('omega_rel',1.e-5)
        self.omega_abs = kwargs.get('omega_abs',1.e-7)
        self.eta_rel = kwargs.get('eta_rel',1.e-5)
        self.eta_abs = kwargs.get('eta_abs',1.e-7)

        self.f0 = self.f = None

        # Maximum number of total inner iterations
        self.max_inner_iter = kwargs.get('max_inner_iter', 100*self.alprob.nlp.original_n)

        self.update_on_rejected_step = False

        self.inner_fail_count = 0
        self.status = None

        self.verbose = kwargs.get('verbose', True)
        self.hformat = '%-5s  %8s  %8s  %8s  %8s  %8s  %8s  %8s'
        self.header  = self.hformat % ('Iter','f(x)','|pg(x)|','eps_g',
                                       '|c(x)|','eps_c', 'penalty', 'sbmin')
        self.hlen   = len(self.header)
        self.hline  = '-' * self.hlen
        self.format = '%-5d  %8.1e  %8.1e  %8.1e  %8.1e  %8.1e  %8.1e  %5d'
        self.format0= '%-5d  %8.1e  %8.1e  %8s  %8s  %8s  %8s  %5s'

        # Setup the logger. Install a NullHandler if no output needed.
        logger_name = kwargs.get('logger_name', 'nlpy.auglag')
        self.log = logging.getLogger(logger_name)
        if not self.verbose:
            self.log.propagate=False


    def project(self, x, **kwargs):
        """
        Project the given x vector on to the bound-constrained space and
        return the result. This function is useful when the starting point
        of the optimization is not initially within the bounds.
        """
        return np.maximum(np.minimum(x,self.alprob.Uvar),self.alprob.Lvar)


    def project_gradient(self, x, g, **kwargs):
        """
        Project the provided gradient on to the bound-constrained space and
        return the result. This is a helper function for determining
        optimality conditions of the original NLP.
        """
        p = x - g
        med = np.maximum(np.minimum(p,self.alprob.Uvar),self.alprob.Lvar)
        q = x - med

        return q


    def magical_step(self, x, g, **kwargs):
        """
        Compute a "magical step" to improve the convergence rate of the
        inner minimization algorithm. This step minimizes the augmented
        Lagrangian with respect to the slack variables only for a fixed set
        of decision variables.
        """
        alprob = self.alprob
        on = alprob.nlp.original_n
        m_step = np.zeros(alprob.n)
        m_step[on:] = -g[on:]/self.alprob.rho
        # Assuming slack variables are restricted to [0,+inf) interval
        m_step[on:] = np.where(-m_step[on:] > x[on:], -x[on:], m_step[on:])
        return m_step


    def get_active_bounds(self, x):
        """
        Returns a list containing the indices of variables that are at
        either their lower or upper bound.
        """
        lower_active = where(x==self.alprob.Lvar)
        upper_active = where(x==self.alprob.Uvar)
        active_bound = np.concatenate((lower_active,upper_active))
        return active_bound


    def least_squares_multipliers(self, x, **kwargs):
        """
        Compute a least-squares estimate of the Lagrange multipliers for the
        current point. This may lead to faster convergence of the augmented
        Lagrangian algorithm, at the expense of more Jacobian-vector products.
        """
        nlp = self.alprob.nlp
        m = nlp.m
        n = nlp.n
        full_mult = kwargs.get('full_mult',False)
        reltol = kwargs.get('reltol',1.0e-4)

        lim = max(2*m,2*n)
        J = nlp.jac(x)

        # Determine which bounds are active to remove appropriate columns of J
        on_bound = self.get_active_bounds(x)
        not_on_bound = np.setdiff1d(np.arange(n, dtype=np.int), on_bound)
        Jred = ReducedLinearOperator(J, np.arange(m, dtype=np.int),
            not_on_bound)

        if full_mult:
            g = nlp.grad(x)
        else:
            g = self.alprob.dual_feasibility(x)

        # Call LSQR method
        lsqr = LSQRFramework(Jred.T)
        lsqr.solve(g[not_on_bound], itnlim=lim, atol=reltol)
        if lsqr.optimal:
            if full_mult:
                self.alprob.pi = lsqr.x.copy()
            else:
                self.alprob.pi += lsqr.x

        return


    def UpdateMultipliers(self, convals, status):
        """
        Infeasibility is sufficiently small; update multipliers and
        tighten feasibility and optimality tolerances
        """

        if self.alprob.nlp.m != 0:
            if self.least_squares_pi:
                self.least_squares_multipliers(self.x)
            elif self.damped_pi:
                # Damped update: minimize the norm of the projected gradient 
                # of the Lagrangian in the direction of the first-order update.
                #
                # Maximum damping parameter of 1 prevents multipliers from having 
                # incorrect sign
                r_igrad = self.alprob.rho*self.alprob.primal_feasibility(self.x)
                dual_feas = self.alprob.dual_feasibility(self.x)
                on_bound = self.get_active_bounds(self.x)
                not_on_bound = np.setdiff1d(np.arange(self.alprob.n, dtype=np.int), on_bound)
                if np.dot(r_igrad[not_on_bound], r_igrad[not_on_bound]) == 0.:
                    alpha_opt = 0.
                else:
                    alpha_opt = -np.dot(r_igrad[not_on_bound], dual_feas[not_on_bound]) / np.dot(r_igrad[not_on_bound],r_igrad[not_on_bound])
                self.alprob.pi -= min(max(alpha_opt, 0.), 1.)*self.alprob.rho*convals
            else:
                # Basic (first-order) multiplier update
                self.alprob.pi -= self.alprob.rho*convals

            self.log.debug('New multipliers = %g, %g' % (max(self.alprob.pi),min(self.alprob.pi)))
            if self.save_data and self.rank == 0 and self.shelf_handle != None:
                self.shelf_handle['pi'] = self.alprob.pi
                self.shelf_handle.sync()


        if status == 'opt':
            # Safeguard: tighten tolerances only if desired optimality
            # is reached to prevent rapid decay of the tolerances from failed
            # inner loops
            self.eta /= self.alprob.rho**self.b_eta
            self.omega /= self.alprob.rho**self.b_omega
            self.inner_fail_count = 0

            # Safeguard: tightest tolerance should be near optimality to prevent excessive
            # inner loop iterations at the end of the algorithm
            if self.omega < self.omega_opt:
                self.omega = self.omega_opt
            if self.eta < self.eta_opt:
                self.eta = self.eta_opt
        else:
            self.inner_fail_count += 1

        # Save penalty parameter and convergence tolerances
        if self.save_data and self.shelf_handle != None:
            # Have one processor push the relevant data to the shelf
            if self.rank == 0:
                self.shelf_handle['rho'] = self.alprob.rho
                self.shelf_handle['eta'] = self.eta
                self.shelf_handle['omega'] = self.omega
                self.shelf_handle.sync()

        return


    def UpdatePenaltyParameter(self):
        """
        Large infeasibility; increase rho and reset tolerances
        based on new rho.
        """
        self.alprob.rho /= self.tau
        self.eta = self.eta0*self.alprob.rho**-self.a_eta
        self.omega = self.omega0*self.alprob.rho**-self.a_omega

        # Safeguard: tightest tolerance should be near optimality to prevent excessive
        # inner loop iterations at the end of the algorithm
        if self.omega < self.omega_opt:
            self.omega = self.omega_opt
        if self.eta < self.eta_opt:
            self.eta = self.eta_opt

        # Save data in case of crash
        if self.save_data:
            # Have one processor push the relevant data to the shelf
            if self.rank == 0 and self.shelf_handle != None:
                self.shelf_handle['rho'] = self.alprob.rho
                self.shelf_handle['eta'] = self.eta
                self.shelf_handle['omega'] = self.omega
                self.shelf_handle.sync()
        return


    def PostIteration(self, **kwargs):
        """
        Override this method to perform additional work at the end of a
        major iteration. For example, use this method to restart an
        approximate Hessian.
        """
        return None

    def SetupInnerSolver(self, **kwargs):
        return self.innerSolver(self.alprob, self.tr, TRSolver,
                                abstol=self.omega, x0=self.x,
                                maxiter=self.max_inner_iter/10., verbose=True,
                                update_on_rejected_step=self.update_on_rejected_step, 
								warmstart=self.warmstart, shelf_handle=self.shelf_handle, 
                                save_data=self.save_data, **kwargs)


    def solve(self, **kwargs):
        """
        Solve the optimization problem and return the solution.
        """
        original_n = self.alprob.nlp.original_n

        # Move starting point into the feasible box
        self.x = self.project(self.x)

        # Use a least-squares estimate of the multipliers to start (if requested)
        # if self.least_squares_pi and self.alprob.nlp.m != 0:
        #     self.least_squares_multipliers(self.x, full_mult=True)
        #     self.log.debug('New multipliers = %g, %g' % (max(self.alprob.pi),min(self.alprob.pi)))

        # First augmented lagrangian gradient evaluation
        obj = self.alprob.obj(self.x)
        dphi = self.alprob.grad(self.x)

        # "Smart" initialization of slack variables using the magical step
        # function that is already available
        m_step_init = self.magical_step(self.x, dphi)
        self.x += m_step_init

        dL = self.alprob.dual_feasibility(self.x)
        self.f = self.f0 = self.alprob.nlp.obj(self.x[:original_n])

        PdL = self.project_gradient(self.x,dL)
        Pmax = np.max(np.abs(PdL))
        self.pg0 = self.pgnorm = Pmax

        # Specific handling for the case where the original NLP is
        # unconstrained
        if self.alprob.nlp.m == 0:
            max_cons = 0.
        else:
            max_cons = np.max(np.abs(self.alprob.nlp.cons(self.x)))
            cons_norm_ref = max_cons
        max_cons_new = max_cons

        self.omega = self.omega_init
        self.eta = self.eta_init
        if self.warmstart:
            # Have one processor retrieve the relevant data for the problem
            if self.rank == 0 and self.shelf_handle != None:
                self.omega = self.shelf_handle['omega']
                self.eta = self.shelf_handle['eta']
            else:
                self.omega = None
                self.eta = None
            # Broadcast the retrieved data
            self.omega = self.comm.bcast(self.omega, root=0)
            self.eta = self.comm.bcast(self.eta, root=0)

        self.omega_opt = self.omega_rel * self.pg0 + self.omega_abs
        self.eta_opt = self.eta_rel * max_cons + self.eta_abs

        self.tr = TR(eta1=1.0e-4, eta2=.9, gamma1=.25, gamma2=2.5)

        self.iter = 0
        self.inner_fail_count = 0
        self.niter_total = 0
        infeas_iter = 0

        exitIter = False
        # Convergence check
        exitOptimal = ( Pmax <= self.omega_opt and max_cons <= self.eta_opt )

        t = cputime()

        # Print out header and initial log.
        self.log.info(self.hline)
        self.log.info(self.header)
        self.log.info(self.hline)
        self.log.info(self.format0 % (self.iter, self.f,
                                             self.pg0, '', max_cons,
                                             '', self.alprob.rho,''))

        while not (exitOptimal or exitIter):
            self.iter += 1

            # Perform bound-constrained minimization
            SBMIN = self.SetupInnerSolver(**kwargs)

            SBMIN.Solve()
            self.x = SBMIN.x.copy()
            self.niter_total += SBMIN.iter

            dL = self.alprob.dual_feasibility(self.x)
            PdL = self.project_gradient(self.x,dL)
            Pmax_new = np.max(np.abs(PdL))
            convals_new = self.alprob.nlp.cons(self.x)

            # Specific handling for the case where the original NLP is
            # unconstrained
            if self.alprob.nlp.m == 0:
                max_cons_new = 0.
            else:
                max_cons_new = np.max(np.abs(convals_new))

            self.f = self.alprob.nlp.obj(self.x[:original_n])
            self.pgnorm = Pmax_new

            # Print out header, say, every 10 iterations (for readability)
            if self.iter % 1 == 10:
                self.log.info(self.hline)
                self.log.info(self.header)
                self.log.info(self.hline)

            self.log.info(self.format % (self.iter, self.f,
                          self.pgnorm, self.omega , max_cons_new,
                          self.eta, self.alprob.rho, SBMIN.iter))

            # Update penalty parameter or multipliers based on result
            if max_cons_new <= np.maximum(self.eta, self.eta_opt):

                # Update convergence check
                if max_cons_new <= self.eta_opt and Pmax_new <= self.omega_opt:
                    exitOptimal = True
                    break

                self.UpdateMultipliers(convals_new,SBMIN.status)

                # Update reference constraint norm on successful reduction
                cons_norm_ref = max_cons_new
                infeas_iter = 0

                # If optimality of the inner loop is not achieved within 10
                # major iterations, exit immediately
                if self.inner_fail_count == 10:
                    self.status = 1
                    self.log.debug('Current point could not be improved, exiting ... \n')
                    break

                self.log.debug('******  Updating multipliers estimates  ******\n')

            else:

                self.UpdatePenaltyParameter()
                self.log.debug('******  Keeping current multipliers estimates  ******\n')

                if max_cons_new > 0.99*cons_norm_ref and self.iter != 1:
                    infeas_iter += 1
                else:
                    cons_norm_ref = max_cons_new
                    infeas_iter = 0

                if infeas_iter == 10:
                    self.status = -2
                    self.log.debug('Problem appears to be infeasible, exiting ... \n')
                    break



            try:
                self.PostIteration()
            except UserExitRequest:
                self.status = -3

            exitIter = self.niter_total > self.max_inner_iter

        self.tsolve = cputime() - t    # Solve time
        self.shelf_handle.close()       # Close the data shelf

        if self.alprob.nlp.m != 0:
            self.pi_max = np.max(np.abs(self.alprob.pi))
            self.cons_max = np.max(np.abs(self.alprob.nlp.cons(self.x)))
        else:
            self.pi_max = None
            self.cons_max = None

        # Solution output, etc.
        if exitOptimal:
            self.status = 0
            self.log.debug('Optimal solution found \n')
        elif not exitOptimal and self.status is None:
            self.status = -1
            self.log.debug('Maximum number of iterations reached \n')

        self.log.info('f = %12.8g' % self.f)
        if self.alprob.nlp.m != 0:
            self.log.info('pi_max = %12.8g' % np.max(self.alprob.pi))
            self.log.info('max infeas. = %12.8g' % max_cons_new)




class AugmentedLagrangianQuasiNewtonFramework(AugmentedLagrangianFramework):

    def __init__(self, nlp, innerSolver, **kwargs):
        AugmentedLagrangianFramework.__init__(self, nlp, innerSolver, **kwargs)


    def PostIteration(self, **kwargs):
        """
        This method resets the Quasi Newton Hessian approximation.
        """
        self.alprob.hreset()
        return



class AugmentedLagrangianLbfgsFramework(AugmentedLagrangianQuasiNewtonFramework):

    def __init__(self, nlp, innerSolver, **kwargs):
        prob_class = AugmentedLagrangianLbfgs
        AugmentedLagrangianQuasiNewtonFramework.__init__(self, nlp, innerSolver, 
            alprob_class=prob_class, **kwargs)



class AugmentedLagrangianLsr1Framework(AugmentedLagrangianQuasiNewtonFramework):

    def __init__(self, nlp, innerSolver, **kwargs):
        prob_class = AugmentedLagrangianLsr1
        AugmentedLagrangianQuasiNewtonFramework.__init__(self, nlp, innerSolver, 
            alprob_class=prob_class, **kwargs)



class AugmentedLagrangianPartialLbfgsFramework(AugmentedLagrangianQuasiNewtonFramework):

    def __init__(self, nlp, innerSolver, **kwargs):
        prob_class = AugmentedLagrangianPartialLbfgs
        AugmentedLagrangianQuasiNewtonFramework.__init__(self, nlp, innerSolver, 
            alprob_class=prob_class, **kwargs)



class AugmentedLagrangianPartialLsr1Framework(AugmentedLagrangianQuasiNewtonFramework):

    def __init__(self, nlp, innerSolver, **kwargs):
        prob_class = AugmentedLagrangianPartialLsr1
        AugmentedLagrangianQuasiNewtonFramework.__init__(self, nlp, innerSolver, 
            alprob_class=prob_class, **kwargs)
        self.update_on_rejected_step = True



class AugmentedLagrangianSplitLbfgsFramework(AugmentedLagrangianQuasiNewtonFramework):

    def __init__(self, nlp, innerSolver, **kwargs):
        prob_class = AugmentedLagrangianSplitLbfgs
        AugmentedLagrangianQuasiNewtonFramework.__init__(self, nlp, innerSolver, 
            alprob_class=prob_class, **kwargs)



class AugmentedLagrangianSplitLsr1Framework(AugmentedLagrangianQuasiNewtonFramework):

    def __init__(self, nlp, innerSolver, **kwargs):
        prob_class = AugmentedLagrangianSplitLsr1
        AugmentedLagrangianQuasiNewtonFramework.__init__(self, nlp, innerSolver, 
            alprob_class=prob_class, **kwargs)
        self.update_on_rejected_step = True



class AugmentedLagrangianTotalQuasiNewtonFramework(AugmentedLagrangianQuasiNewtonFramework):

    def __init__(self, nlp, innerSolver, **kwargs):
        AugmentedLagrangianQuasiNewtonFramework.__init__(self, nlp, innerSolver, **kwargs)


    def PostIteration(self, **kwargs):
        """
        This method resets *both* Quasi-Newton approximations on request.
        """
        self.alprob.hreset()
        # self.alprob.jreset(self.x)
        return



class AugmentedLagrangianTotalLbfgsAdjBroyAFramework(AugmentedLagrangianTotalQuasiNewtonFramework):

    def __init__(self, nlp, innerSolver, **kwargs):
        prob_class = AugmentedLagrangianTotalLbfgsAdjBroyA
        AugmentedLagrangianTotalQuasiNewtonFramework.__init__(self, nlp, innerSolver, 
            alprob_class=prob_class, **kwargs)



class AugmentedLagrangianTotalLbfgsAdjBroyBFramework(AugmentedLagrangianTotalQuasiNewtonFramework):

    def __init__(self, nlp, innerSolver, **kwargs):
        prob_class = AugmentedLagrangianTotalLbfgsAdjBroyB
        AugmentedLagrangianTotalQuasiNewtonFramework.__init__(self, nlp, innerSolver, 
            alprob_class=prob_class, **kwargs)



class AugmentedLagrangianTotalLsr1AdjBroyAFramework(AugmentedLagrangianTotalQuasiNewtonFramework):

    def __init__(self, nlp, innerSolver, **kwargs):
        prob_class = AugmentedLagrangianTotalLsr1AdjBroyA
        AugmentedLagrangianTotalQuasiNewtonFramework.__init__(self, nlp, innerSolver, 
            alprob_class=prob_class, **kwargs)
        self.update_on_rejected_step = True



class AugmentedLagrangianTotalLsr1AdjBroyBFramework(AugmentedLagrangianTotalQuasiNewtonFramework):

    def __init__(self, nlp, innerSolver, **kwargs):
        prob_class = AugmentedLagrangianTotalLsr1AdjBroyB
        AugmentedLagrangianTotalQuasiNewtonFramework.__init__(self, nlp, innerSolver, 
            alprob_class=prob_class, **kwargs)
        self.update_on_rejected_step = True



class AugmentedLagrangianTotalQuasiNewtonFrameworkFullMem(AugmentedLagrangianTotalQuasiNewtonFramework):

    def __init__(self, nlp, innerSolver, **kwargs):
        AugmentedLagrangianQuasiNewtonFramework.__init__(self, nlp, innerSolver, **kwargs)


    def PostIteration(self, **kwargs):
        """
        Need to decide whether or not to restart the quasi-Newton 
        approximations here. (Default for full-memory is no restart.)
        """
        self.alprob.hreset()
        # self.alprob.jreset(self.x)
        return



class AugmentedLagrangianTotalBfgsAdjBroyAFramework(AugmentedLagrangianTotalQuasiNewtonFrameworkFullMem):

    def __init__(self, nlp, innerSolver, **kwargs):
        prob_class = AugmentedLagrangianTotalBfgsAdjBroyA
        AugmentedLagrangianTotalQuasiNewtonFramework.__init__(self, nlp, innerSolver, 
            alprob_class=prob_class, **kwargs)



class AugmentedLagrangianTotalSr1AdjBroyAFramework(AugmentedLagrangianTotalQuasiNewtonFrameworkFullMem):

    def __init__(self, nlp, innerSolver, **kwargs):
        prob_class = AugmentedLagrangianTotalSr1AdjBroyA
        AugmentedLagrangianTotalQuasiNewtonFramework.__init__(self, nlp, innerSolver, 
            alprob_class=prob_class, **kwargs)
        self.update_on_rejected_step = True



class AugmentedLagrangianStructuredLbfgsFramework(AugmentedLagrangianQuasiNewtonFramework):

    def __init__(self, nlp, innerSolver, **kwargs):
        prob_class = AugmentedLagrangianStructuredLbfgs
        AugmentedLagrangianQuasiNewtonFramework.__init__(self, nlp, innerSolver, 
            alprob_class=prob_class, **kwargs)



class AugmentedLagrangianStructuredLsr1Framework(AugmentedLagrangianQuasiNewtonFramework):

    def __init__(self, nlp, innerSolver, **kwargs):
        prob_class = AugmentedLagrangianStructuredLsr1
        AugmentedLagrangianQuasiNewtonFramework.__init__(self, nlp, innerSolver, 
            alprob_class=prob_class, **kwargs)
        self.update_on_rejected_step = True



class AugmentedLagrangianTronFramework(AugmentedLagrangianFramework):
    """
    Augmented Lagrangian algorithm using TRON as inner solver.
    """
    def __init__(self, nlp, innerSolver, **kwargs):
        AugmentedLagrangianFramework.__init__(self, nlp, innerSolver, **kwargs)

    def SetupInnerSolver(self, **kwargs):
        return self.innerSolver(self.alprob, reltol=self.omega, x0=self.x, **kwargs)

<<<<<<< HEAD
=======

class AugmentedLagrangianPartialLbfgsTronFramework(AugmentedLagrangianQuasiNewtonFramework):
    """
    Augmented Lagrangian algorithm using TRON as inner solver and L-BFGS hessian approximation.
    """
    def __init__(self, nlp, innerSolver, **kwargs):
        AugmentedLagrangianQuasiNewtonFramework.__init__(self, nlp, innerSolver, **kwargs)
        self.alprob = AugmentedLagrangianPartialLbfgs(nlp,**kwargs)

    def SetupInnerSolver(self, **kwargs):
        return self.innerSolver(self.alprob, reltol=self.omega, x0=self.x, **kwargs)

class AugmentedLagrangianPartialLsr1TronFramework(AugmentedLagrangianQuasiNewtonFramework):
    """
    Augmented Lagrangian algorithm using TRON as inner solver and L-SR1 hessian approximation.
    """
    def __init__(self, nlp, innerSolver, **kwargs):
        AugmentedLagrangianQuasiNewtonFramework.__init__(self, nlp, innerSolver, **kwargs)
        self.alprob = AugmentedLagrangianPartialLsr1(nlp,**kwargs)

    def SetupInnerSolver(self, **kwargs):
        return self.innerSolver(self.alprob, reltol=self.omega, x0=self.x, **kwargs)
>>>>>>> 0efc67af
<|MERGE_RESOLUTION|>--- conflicted
+++ resolved
@@ -1236,8 +1236,6 @@
     def SetupInnerSolver(self, **kwargs):
         return self.innerSolver(self.alprob, reltol=self.omega, x0=self.x, **kwargs)
 
-<<<<<<< HEAD
-=======
 
 class AugmentedLagrangianPartialLbfgsTronFramework(AugmentedLagrangianQuasiNewtonFramework):
     """
@@ -1260,4 +1258,3 @@
 
     def SetupInnerSolver(self, **kwargs):
         return self.innerSolver(self.alprob, reltol=self.omega, x0=self.x, **kwargs)
->>>>>>> 0efc67af
