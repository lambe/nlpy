--- conflicted
+++ resolved
@@ -220,8 +220,7 @@
     """
     def __init__(self, nlp, **kwargs):
         AugmentedLagrangianPartialQuasiNewton.__init__(self, nlp, **kwargs)
-<<<<<<< HEAD
-        self.Hessapp = LSR1_unrolling(self.nlp.original_n, npairs=kwargs.get('qn_pairs',5), scaling=True, **kwargs)
+        self.Hessapp = LSR1_unrolling(self.nlp.original_n, npairs=kwargs.get('qn_pairs',min(3,self.n)), scaling=True, **kwargs)
 
 
 
@@ -413,9 +412,6 @@
         self.Jacapp = TR1B(self.nlp.m, self.n, self.x0, self.nlp.cons, 
             self.nlp.jprod, self.nlp.jtprod, slack_index=self.nlp.original_n, **kwargs)
         self.Jacapp.restart(self.x0)
-=======
-        self.Hessapp = LSR1_unrolling(self.n, npairs=kwargs.get('qn_pairs',min(3,self.n)), scaling=False, **kwargs)
->>>>>>> f7c594ff
 
 
 
