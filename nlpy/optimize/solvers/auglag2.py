--- conflicted
+++ resolved
@@ -11,11 +11,7 @@
 # =============================================================================
 import numpy as np
 import logging
-<<<<<<< HEAD
-import pdb
-
-=======
->>>>>>> 2e28d2eb
+
 # =============================================================================
 # Extension modules
 # =============================================================================
@@ -223,8 +219,7 @@
     """
     def __init__(self, nlp, **kwargs):
         AugmentedLagrangianPartialQuasiNewton.__init__(self, nlp, **kwargs)
-<<<<<<< HEAD
-        self.Hessapp = LSR1(self.nlp.original_n, npairs=kwargs.get('qn_pairs',5), scaling=False, **kwargs)
+        self.Hessapp = LSR1_unrolling(self.nlp.original_n, npairs=kwargs.get('qn_pairs',5), scaling=False, **kwargs)
 
 
 
@@ -360,9 +355,6 @@
         self.Jacapp = Broyden(self.nlp.m, self.n, self.x0, self.nlp.cons, 
             self.nlp.jprod, self.nlp.jtprod, slack_index=self.nlp.original_n, **kwargs)
         self.Jacapp.restart(self.x0)
-=======
-        self.Hessapp = LSR1_unrolling(self.n, npairs=kwargs.get('qn_pairs',1), scaling=False, **kwargs)
->>>>>>> 2e28d2eb
 
 
 
@@ -833,73 +825,69 @@
 
     def __init__(self, nlp, innerSolver, **kwargs):
         AugmentedLagrangianQuasiNewtonFramework.__init__(self, nlp, innerSolver, **kwargs)
-<<<<<<< HEAD
-        self.alprob = AugmentedLagrangianPartialLsr1(nlp,**kwargs)
-
-
-
-class AugmentedLagrangianTotalQuasiNewtonFramework(AugmentedLagrangianQuasiNewtonFramework):
-
-    def __init__(self, nlp, innerSolver, **kwargs):
-        AugmentedLagrangianQuasiNewtonFramework.__init__(self, nlp, innerSolver, **kwargs)
-
-
-
-class AugmentedLagrangianTotalLbfgsAdjBroyAFramework(AugmentedLagrangianQuasiNewtonFramework):
-
-    def __init__(self, nlp, innerSolver, **kwargs):
-        AugmentedLagrangianQuasiNewtonFramework.__init__(self, nlp, innerSolver, **kwargs)
-        self.alprob = AugmentedLagrangianTotalLbfgsAdjBroyA(nlp,**kwargs)
-
-
-
-class AugmentedLagrangianTotalLbfgsAdjBroyBFramework(AugmentedLagrangianQuasiNewtonFramework):
-
-    def __init__(self, nlp, innerSolver, **kwargs):
-        AugmentedLagrangianQuasiNewtonFramework.__init__(self, nlp, innerSolver, **kwargs)
-        self.alprob = AugmentedLagrangianTotalLbfgsAdjBroyB(nlp,**kwargs)
-
-
-
-class AugmentedLagrangianTotalLbfgsAdjBroyCFramework(AugmentedLagrangianQuasiNewtonFramework):
-
-    def __init__(self, nlp, innerSolver, **kwargs):
-        AugmentedLagrangianQuasiNewtonFramework.__init__(self, nlp, innerSolver, **kwargs)
-        self.alprob = AugmentedLagrangianTotalLbfgsAdjBroyC(nlp,**kwargs)
-
-
-
-class AugmentedLagrangianTotalLbfgsTR1AFramework(AugmentedLagrangianQuasiNewtonFramework):
-
-    def __init__(self, nlp, innerSolver, **kwargs):
-        AugmentedLagrangianQuasiNewtonFramework.__init__(self, nlp, innerSolver, **kwargs)
-        self.alprob = AugmentedLagrangianTotalLbfgsTR1A(nlp,**kwargs)
-
-
-
-class AugmentedLagrangianTotalLbfgsTR1BFramework(AugmentedLagrangianQuasiNewtonFramework):
-
-    def __init__(self, nlp, innerSolver, **kwargs):
-        AugmentedLagrangianQuasiNewtonFramework.__init__(self, nlp, innerSolver, **kwargs)
-        self.alprob = AugmentedLagrangianTotalLbfgsTR1B(nlp,**kwargs)
-
-
-
-class AugmentedLagrangianTotalLbfgsTR1CFramework(AugmentedLagrangianQuasiNewtonFramework):
-
-    def __init__(self, nlp, innerSolver, **kwargs):
-        AugmentedLagrangianQuasiNewtonFramework.__init__(self, nlp, innerSolver, **kwargs)
-        self.alprob = AugmentedLagrangianTotalLbfgsTR1C(nlp,**kwargs)
-
-
-
-class AugmentedLagrangianTotalLbfgsBroydenFramework(AugmentedLagrangianQuasiNewtonFramework):
-
-    def __init__(self, nlp, innerSolver, **kwargs):
-        AugmentedLagrangianQuasiNewtonFramework.__init__(self, nlp, innerSolver, **kwargs)
-        self.alprob = AugmentedLagrangianTotalLbfgsBroyden(nlp,**kwargs)
-        
-=======
         self.update_on_rejected_step = True
         self.alprob = AugmentedLagrangianPartialLsr1(nlp,**kwargs)
->>>>>>> 2e28d2eb
+
+
+
+class AugmentedLagrangianTotalQuasiNewtonFramework(AugmentedLagrangianQuasiNewtonFramework):
+
+    def __init__(self, nlp, innerSolver, **kwargs):
+        AugmentedLagrangianQuasiNewtonFramework.__init__(self, nlp, innerSolver, **kwargs)
+
+
+
+class AugmentedLagrangianTotalLbfgsAdjBroyAFramework(AugmentedLagrangianQuasiNewtonFramework):
+
+    def __init__(self, nlp, innerSolver, **kwargs):
+        AugmentedLagrangianQuasiNewtonFramework.__init__(self, nlp, innerSolver, **kwargs)
+        self.alprob = AugmentedLagrangianTotalLbfgsAdjBroyA(nlp,**kwargs)
+
+
+
+class AugmentedLagrangianTotalLbfgsAdjBroyBFramework(AugmentedLagrangianQuasiNewtonFramework):
+
+    def __init__(self, nlp, innerSolver, **kwargs):
+        AugmentedLagrangianQuasiNewtonFramework.__init__(self, nlp, innerSolver, **kwargs)
+        self.alprob = AugmentedLagrangianTotalLbfgsAdjBroyB(nlp,**kwargs)
+
+
+
+class AugmentedLagrangianTotalLbfgsAdjBroyCFramework(AugmentedLagrangianQuasiNewtonFramework):
+
+    def __init__(self, nlp, innerSolver, **kwargs):
+        AugmentedLagrangianQuasiNewtonFramework.__init__(self, nlp, innerSolver, **kwargs)
+        self.alprob = AugmentedLagrangianTotalLbfgsAdjBroyC(nlp,**kwargs)
+
+
+
+class AugmentedLagrangianTotalLbfgsTR1AFramework(AugmentedLagrangianQuasiNewtonFramework):
+
+    def __init__(self, nlp, innerSolver, **kwargs):
+        AugmentedLagrangianQuasiNewtonFramework.__init__(self, nlp, innerSolver, **kwargs)
+        self.alprob = AugmentedLagrangianTotalLbfgsTR1A(nlp,**kwargs)
+
+
+
+class AugmentedLagrangianTotalLbfgsTR1BFramework(AugmentedLagrangianQuasiNewtonFramework):
+
+    def __init__(self, nlp, innerSolver, **kwargs):
+        AugmentedLagrangianQuasiNewtonFramework.__init__(self, nlp, innerSolver, **kwargs)
+        self.alprob = AugmentedLagrangianTotalLbfgsTR1B(nlp,**kwargs)
+
+
+
+class AugmentedLagrangianTotalLbfgsTR1CFramework(AugmentedLagrangianQuasiNewtonFramework):
+
+    def __init__(self, nlp, innerSolver, **kwargs):
+        AugmentedLagrangianQuasiNewtonFramework.__init__(self, nlp, innerSolver, **kwargs)
+        self.alprob = AugmentedLagrangianTotalLbfgsTR1C(nlp,**kwargs)
+
+
+
+class AugmentedLagrangianTotalLbfgsBroydenFramework(AugmentedLagrangianQuasiNewtonFramework):
+
+    def __init__(self, nlp, innerSolver, **kwargs):
+        AugmentedLagrangianQuasiNewtonFramework.__init__(self, nlp, innerSolver, **kwargs)
+        self.alprob = AugmentedLagrangianTotalLbfgsBroyden(nlp,**kwargs)
+        