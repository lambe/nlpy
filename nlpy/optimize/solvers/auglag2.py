'''
auglag2.py

Abstract classes of an augmented Lagrangian merit function and solver.
The class is compatable with both the standard and matrix-free NLP
definitions.
'''

# =============================================================================
# Standard Python modules
# =============================================================================
import os, sys
import pdb
import copy

# =============================================================================
# External Python modules
# =============================================================================
import numpy as np
import logging

# =============================================================================
# Extension modules
# =============================================================================
from nlpy.model.nlp import NLPModel
from nlpy.model.mfnlp import MFModel, SlackNLP
from nlpy.model.amplpy import AmplModel
from nlpy.optimize.solvers.lbfgs import LBFGS
from nlpy.optimize.solvers.lsr1 import LSR1
from nlpy.krylov.linop import PysparseLinearOperator, SimpleLinearOperator
from nlpy.optimize.tr.trustregion import TrustRegionFramework as TR
from nlpy.optimize.tr.trustregion import TrustRegionBQP as TRSolver
from nlpy.optimize.solvers.sbmin import SBMINFramework
from nlpy.optimize.solvers.sbmin import SBMINLbfgsFramework
from pysparse.sparse.pysparseMatrix import PysparseMatrix


class AugmentedLagrangian(NLPModel):
    '''
    This class is a reformulation of an NLP, used to compute the
    augmented Lagrangian function, gradient, and approximate Hessian in a
    method-of-multipliers optimization routine. Slack variables are introduced
    for inequality constraints and a function that computes the gradient
    projected on to variable bounds is included.
    '''

    def __init__(self, nlp, **kwargs):

        # Analyze NLP to add slack variables to the formulation
        if not isinstance(nlp, SlackNLP):
            self.nlp = SlackNLP(nlp, keep_variable_bounds=True, **kwargs)
        else: self.nlp = nlp

        self.rho_init = kwargs.get('rho_init',10.)
        self.rho = self.rho_init

        self.pi0 = np.zeros(self.nlp.m)
        self.pi = self.pi0.copy()

        self.n = self.nlp.n
        self.m = 0
        self.Lvar = self.nlp.Lvar
        self.Uvar = self.nlp.Uvar
        self.x0 = self.nlp.x0
    # end def


    def obj(self, x, **kwargs):
        '''
        Evaluate augmented Lagrangian function.
        '''
        cons = self.nlp.cons(x)

        alfunc = self.nlp.obj(x)

        alfunc -= np.dot(self.pi,cons)
        alfunc += 0.5*self.rho*np.dot(cons,cons)

        return alfunc
    # end def


    def grad(self, x, **kwargs):
        '''
        Evaluate augmented Lagrangian gradient.
        '''
        nlp = self.nlp
        J = nlp.jac(x)
        cons = nlp.cons(x)
        algrad = nlp.grad(x) + J.T * ( -self.pi + self.rho * cons)

        return algrad
    # end def

    def lgrad(self, x, **kwargs):
        '''
        Evaluate Lagrangian gradient.
        '''
        nlp = self.nlp
        J = nlp.jac(x)
        cons = nlp.cons(x)
        lgrad = nlp.grad(x) - J.T * self.pi

        return lgrad
    # end def



    def project_x(self, x, **kwargs):
        '''
        Project the given x vector on to the bound-constrained space and 
        return the result. This function is useful when the starting point 
        of the optimization is not initially within the bounds.
        '''
        return np.maximum(np.minimum(x,self.Uvar),self.Lvar)


    def project_gradient(self, x, g, **kwargs):
        '''
        Project the provided gradient on to the bound-constrained space and
        return the result. This is a helper function for determining
        optimality conditions of the original NLP.
        '''

        p = x - g
        med = np.maximum(np.minimum(p,self.Uvar),self.Lvar)
        q = x - med

        return q


    def magical_step(self, x, g, **kwargs):
        '''
        Compute a "magical step" to improve the convergence rate of the 
        inner minimization algorithm. This step minimizes the augmented 
        Lagrangian with respect to the slack variables only for a fixed set 
        of decision variables.
        '''

        on = self.nlp.original_n
        m_step = np.zeros(self.n)
        m_step[on:] = -g[on:]/self.rho
        # Assuming slack variables are restricted to [0,+inf) interval
        m_step[on:] = np.where(-m_step[on:] > x[on:], -x[on:], m_step[on:])

        return m_step


    def hprod(self, x, z, v, **kwargs):
        '''
        Compute the Hessian-vector product of the Hessian of the augmented
        Lagrangian with arbitrary vector v.
        '''
        nlp = self.nlp
        on = nlp.original_n
        om = nlp.original_m
        upperC = nlp.upperC ; nupperC = nlp.nupperC
        rangeC = nlp.rangeC ; nrangeC = nlp.nrangeC


        w = np.zeros(self.n)

        pi_bar = self.pi[:om].copy()
        pi_bar[upperC] *= -1.0
        pi_bar[rangeC] -= self.pi[om:].copy()

        cons = nlp.cons(x)
        mu = cons[:om].copy()
        mu[upperC] *= -1.0
        mu[rangeC] -= cons[om:].copy()

        w[:on] = nlp.hprod(x[:on],-pi_bar + self.rho * mu, v[:on])
        J = nlp.jac(x)
        w += self.rho * (J.T * (J * v))

        return w


    def hess(self, x, z=None, **kwargs):
        return SimpleLinearOperator(self.n, self.n, symmetric=True,
                                    matvec= lambda u: self.hprod(x,z,u))
# end class



class AugmentedLagrangianLbfgs(AugmentedLagrangian):
    '''
    Use LBFGS approximate Hessian instead of true Hessian.
    '''

    def __init__(self, nlp, **kwargs):
        AugmentedLagrangian.__init__(self, nlp, **kwargs)
        self.Hessapp = LBFGS(self.n, npairs=5, **kwargs)


    def hprod(self, x, z, v, **kwargs):
        '''
        Compute the Hessian-vector product of the Hessian of the augmented
        Lagrangian with arbitrary vector v.
        '''
        w = self.Hessapp.matvec(v)
        return w


    def hess(self, x, z=None, **kwargs):
        return SimpleLinearOperator(self.n, self.n, symmetric=True,
                                    matvec= lambda u: self.hprod(x,z,u))


    def hupdate(self, new_s=None, new_y=None):
        if new_s is not None and new_y is not None:
            self.Hessapp.store(new_s,new_y)
        return


    def hrestart(self):
        self.Hessapp.restart()
        return


# end class



class AugmentedLagrangianFramework(object):
    '''
    Solve an NLP using the augmented Lagrangian method. This class is
    based on the successful Fortran code LANCELOT, but provides a more
    flexible implementation, along with some new features.

    References
    ----------
    [CGT91] A. R. Conn, N. I. M. Gould, and Ph. L. Toint, *LANCELOT: A Fortran
            Package for Large-Scale Nonlinear Optimization (Release A)*,
            Springer-Verlag, 1992

    [NoW06] J. Nocedal and S. J. Wright, *Numerical Optimization*, 2nd Edition
            Springer, 2006, pp 519--523
    '''

    def __init__(self, nlp, innerSolver, **kwargs):

        '''
        Initialize augmented Lagrangian method and options.
        Any options that are not used here are passed on into the bound-
        constrained solver.
        '''

        self.alprob = AugmentedLagrangian(nlp,**kwargs)
        self.x = kwargs.get('x0', self.alprob.x0.copy())

        self.innerSolver = innerSolver

        self.tau = kwargs.get('tau', 0.1)
        self.omega = None
        self.eta = None
        self.eta0 = 0.1258925
        self.omega0 = 1.
        self.omega_init = kwargs.get('omega_init',self.omega0*0.1) # rho_init**-1
        self.eta_init = kwargs.get('eta_init',self.eta0**0.1) # rho_init**-0.1
        self.a_omega = kwargs.get('a_omega',1.)
        self.b_omega = kwargs.get('b_omega',1.)
        self.a_eta = kwargs.get('a_eta',0.1)
        self.b_eta = kwargs.get('b_eta',0.9)
        self.omega_rel = kwargs.get('omega_rel',1.e-7)
        self.eta_rel = kwargs.get('eta_rel',1.e-7)

        self.f0 = None
        self.f = +np.infty

        # Maximum number of outer iterations 
        # (use 'maxiter' or 'maxinner' keyword for TR)
        self.maxouter = kwargs.get('maxouter', 10*self.alprob.nlp.original_n)

        self.inner_fail_count = 0
        self.status = None

        self.verbose = kwargs.get('verbose', True)
        self.hformat = '%-5s  %8s  %8s  %8s  %8s  %8s  %8s  %8s'
        self.header  = self.hformat % ('Iter','f(x)','|pg(x)|','eps_g',
                                       '|c(x)|','eps_c', 'penalty', 'sbmin')
        self.hlen   = len(self.header)
        self.hline  = '-' * self.hlen
        self.format = '%-5d  %8.1e  %8.1e  %8.1e  %8.1e  %8.1e  %8.1e  %5d'
        self.format0= '%-5d  %8.1e  %8.1e  %8s  %8s  %8s  %8s  %5s'

        # Setup the logger. Install a NullHandler if no output needed.
        logger_name = kwargs.get('logger_name', 'nlpy.auglag')
        self.log = logging.getLogger(logger_name)
        if not self.verbose:
            self.log.propagate=False


    def UpdateMultipliers(self, convals, status):

        '''
        Infeasibility is sufficiently small; update multipliers and
        tighten feasibility and optimality tolerances
        '''
        self.alprob.pi -= self.alprob.rho*convals
        if status == 'opt':
            # Safeguard: tighten tolerances only if desired optimality
            # is reached to prevent rapid decay of the tolerances from failed
            # inner loops
            self.eta /= self.alprob.rho**self.b_eta
            self.omega /= self.alprob.rho**self.b_omega
            self.inner_fail_count = 0
        else:
            self.inner_fail_count += 1
        # end if
        return


    def UpdatePenaltyParameter(self):

        '''
        Large infeasibility; increase rho and reset tolerances
        based on new rho.
        '''
        self.alprob.rho /= self.tau
        self.eta = self.eta0*self.alprob.rho**-self.a_eta
        self.omega = self.omega0*self.alprob.rho**-self.a_omega
        return


    def solve(self, **kwargs):

        '''
        Solve the optimization problem and return the solution.
        '''

        original_n = self.alprob.nlp.original_n

        # Move starting point into the feasible box
        self.x = self.alprob.project_x(self.x)

        # First function and gradient evaluation
        phi = self.alprob.obj(self.x)
        #dphi = self.alprob.grad(self.x)
        dL = self.alprob.lgrad(self.x)
        self.f = self.f0 = self.alprob.nlp.obj(self.x[:original_n])

        #Pdphi = self.alprob.project_gradient(self.x,dphi)
        #Pmax = np.max(np.abs(Pdphi))
        PdL = self.alprob.project_gradient(self.x,dL)
        Pmax = np.max(np.abs(PdL))
        self.pg0 = Pmax

        # Specific handling for the case where the original NLP is
        # unconstrained
        if self.alprob.nlp.m == 0:
            max_cons = 0.
        else:
            max_cons = np.max(np.abs(self.alprob.nlp.cons(self.x)))
            cons_norm_ref = max_cons

        self.omega = self.omega_init
        self.eta = self.eta_init
<<<<<<< HEAD
        self.omega_opt = self.omega_rel# * self.pg0
        self.eta_opt = self.eta_rel# * max_cons
=======
        self.omega_opt = self.omega_rel * self.pg0 + 1e-7
        self.eta_opt = self.eta_rel * max_cons + 1e-7
>>>>>>> c2f7ae68

        self.iter = 0
        self.inner_fail_count = 0
        self.niter_total = 0
        infeas_iter = 0

        # Convergence check
        converged = Pmax <= self.omega_opt and max_cons <= self.eta_opt

        # Print out header and initial log.
        self.log.info(self.hline)
        self.log.info(self.header)
        self.log.info(self.hline)
        self.log.info(self.format0 % (self.iter, self.f,
                                             self.pg0, '', max_cons,
                                             '', self.alprob.rho,''))

        while not converged and self.iter < self.maxouter:

            self.iter += 1

            # Perform bound-constrained minimization
            tr = TR(eta1=1.0e-4, eta2=.99, gamma1=.3, gamma2=2.5)

            SBMIN = self.innerSolver(self.alprob, tr, TRSolver,
                                        reltol=self.omega, x0=self.x,
                                        verbose=True,**kwargs)

            SBMIN.Solve()
            self.x = SBMIN.x.copy()
            self.f = self.alprob.nlp.obj(self.x[:original_n])
            self.niter_total += SBMIN.iter

            #dphi = self.alprob.grad(self.x)
            #Pdphi = self.alprob.project_gradient(self.x,dphi)
            #Pmax_new = np.max(np.abs(Pdphi))
            dL = self.alprob.lgrad(self.x)
            PdL = self.alprob.project_gradient(self.x,dL)
            Pmax_new = np.max(np.abs(PdL))
            convals_new = self.alprob.nlp.cons(self.x)

            # Specific handling for the case where the original NLP is
            # unconstrained
            if self.alprob.nlp.m == 0:
                max_cons_new = 0.
            else:
                max_cons_new = np.max(np.abs(convals_new))

            self.f = self.alprob.nlp.obj(self.x[:original_n])
            self.pgnorm = Pmax_new

            # Print out header, say, every iteration (for readability)
            if self.iter % 1 == 0:
                self.log.info(self.hline)
                self.log.info(self.header)
                self.log.info(self.hline)

            self.log.info(self.format % (self.iter, self.f,
                          self.pgnorm, self.omega , max_cons_new,
                          self.eta, self.alprob.rho, SBMIN.iter))

            # Update penalty parameter or multipliers based on result
            if max_cons_new <= np.maximum(self.eta, self.eta_opt):

                # Update convergence check
                if max_cons_new <= self.eta_opt and Pmax_new <= self.omega_opt:
                    converged = True
                    break

                self.UpdateMultipliers(convals_new,SBMIN.status)

                # Update reference constraint norm on successful reduction
                cons_norm_ref = max_cons_new
                infeas_iter = 0

                # If optimality of the inner loop is not achieved within 10
                # major iterations, exit immediately
                if self.inner_fail_count == 10:
                    self.status = 'Stall'
                    self.log.debug('Current point could not be improved, exiting ... \n')
                    break

                self.log.debug('******  Updating multipliers estimates  ******\n')

            else:

                self.UpdatePenaltyParameter()
                self.log.debug('******  Keeping current multipliers estimates  ******\n')

                if max_cons_new > 0.99*cons_norm_ref:
                    infeas_iter += 1
                else:
                    cons_norm_ref = max_cons_new
                    infeas_iter = 0

                if infeas_iter == 5:
                    self.status = 'Infeas'
                    self.log.debug('Problem appears to be infeasible, exiting ... \n')
                    break

            # end if

            # Safeguard: tightest tolerance should be near optimality to prevent excessive
            # inner loop iterations at the end of the algorithm
            if self.omega < self.omega_opt:
                self.omega = self.omega_opt
            if self.eta < self.eta_opt:
                self.eta = self.eta_opt

        # end while

        # Solution output, etc.
        if converged:
            self.status = 'Opt'
            self.log.debug('Optimal solution found \n')
        elif not converged and self.status is None:
            self.status = 'Iter'
            self.log.debug('Maximum number of iterations reached \n')

        self.log.info('f = %12.8g' % self.f)
        if self.alprob.nlp.m != 0:
            self.log.info('pi_max = %12.8g' % np.max(self.alprob.pi))
            self.log.info('max infeas. = %12.8g' % max_cons_new)

    # end def

# end class



class AugmentedLagrangianLbfgsFramework(AugmentedLagrangianFramework):

    def __init__(self,nlp, innerSolver, **kwargs):
        AugmentedLagrangianFramework.__init__(self, nlp, innerSolver, **kwargs)
        self.alprob = AugmentedLagrangianLbfgs(nlp)<|MERGE_RESOLUTION|>--- conflicted
+++ resolved
@@ -100,10 +100,8 @@
         J = nlp.jac(x)
         cons = nlp.cons(x)
         lgrad = nlp.grad(x) - J.T * self.pi
-
         return lgrad
     # end def
-
 
 
     def project_x(self, x, **kwargs):
@@ -356,13 +354,8 @@
 
         self.omega = self.omega_init
         self.eta = self.eta_init
-<<<<<<< HEAD
-        self.omega_opt = self.omega_rel# * self.pg0
-        self.eta_opt = self.eta_rel# * max_cons
-=======
         self.omega_opt = self.omega_rel * self.pg0 + 1e-7
         self.eta_opt = self.eta_rel * max_cons + 1e-7
->>>>>>> c2f7ae68
 
         self.iter = 0
         self.inner_fail_count = 0
