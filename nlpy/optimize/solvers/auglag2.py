--- conflicted
+++ resolved
@@ -241,11 +241,7 @@
     """
     def __init__(self, nlp, **kwargs):
         AugmentedLagrangianPartialQuasiNewton.__init__(self, nlp, **kwargs)
-<<<<<<< HEAD
         self.Hessapp = LBFGS(self.nlp.original_n, npairs=kwargs.get('qn_pairs',1), scaling=True, **kwargs)
-=======
-        self.Hessapp = LBFGS(self.n, npairs=kwargs.get('qn_pairs',100), scaling=True, **kwargs)
->>>>>>> 9f7986eb
 
 
 
@@ -256,7 +252,6 @@
     """
     def __init__(self, nlp, **kwargs):
         AugmentedLagrangianPartialQuasiNewton.__init__(self, nlp, **kwargs)
-<<<<<<< HEAD
         self.Hessapp = LSR1_unrolling(self.nlp.original_n, npairs=kwargs.get('qn_pairs',min(3,self.n)), scaling=True, **kwargs)
 
 
@@ -294,47 +289,10 @@
 
     def jreset(self, x):
         self.Jacapp.restart(x)
-=======
-        self.Hessapp = LSR1_unrolling(self.n, npairs=kwargs.get('qn_pairs',100),#min(3,self.n)),
-                scaling=False, **kwargs)
-
-
-
-class AugmentedLagrangianStructuredQuasiNewton(AugmentedLagrangianQuasiNewton):
-    """
-    Only apply the Quasi Newton approximation to the second order terms of the
-    Hessian of the augmented Lagrangian, i.e. not the pJ'J term.
-
-    H(x) = A(x) + \rho J(x)^T J(x)
-    where A(x) is an approximation of the second order terms of the Hessian of
-    the augmented Lagrangian.
-    """
-    def __init__(self, nlp, **kwargs):
-        AugmentedLagrangian.__init__(self, nlp, **kwargs)
-
-    def hprod(self, x, z, v, **kwargs):
-        """
-        Compute the Hessian-vector product of the Hessian of the augmented
-        Lagrangian with arbitrary vector v.
-        """
-        w = self.Hessapp.matvec(v)
-        J = self.nlp.jac(x)
-        w += self.rho * (J.T * (J * v))
-        return w
-
-    def update(self, new_s=None, new_y=None, new_yd=None):
-        if new_s is not None and new_y is not None and new_yd is not None:
-            self.Hessapp.store(new_s,new_y,new_yd)
         return
 
-    def hreset(self):
-        self.Hessapp.restart()
->>>>>>> 9f7986eb
-        return
-
-
-
-<<<<<<< HEAD
+
+
 class AugmentedLagrangianTotalLbfgsBroyden(AugmentedLagrangianTotalQuasiNewton):
     """
     Use an LBFGS approximation for the Hessian and adjoint Broyden 
@@ -486,7 +444,42 @@
         self.Jacapp = TR1B(self.nlp.m, self.n, self.x0, self.nlp.cons, 
             self.nlp.jprod, self.nlp.jtprod, slack_index=self.nlp.original_n, **kwargs)
         self.Jacapp.restart(self.x0)
-=======
+
+
+
+class AugmentedLagrangianStructuredQuasiNewton(AugmentedLagrangianQuasiNewton):
+    """
+    Only apply the Quasi Newton approximation to the second order terms of the
+    Hessian of the augmented Lagrangian, i.e. not the pJ'J term.
+
+    H(x) = A(x) + \rho J(x)^T J(x)
+    where A(x) is an approximation of the second order terms of the Hessian of
+    the augmented Lagrangian.
+    """
+    def __init__(self, nlp, **kwargs):
+        AugmentedLagrangian.__init__(self, nlp, **kwargs)
+
+    def hprod(self, x, z, v, **kwargs):
+        """
+        Compute the Hessian-vector product of the Hessian of the augmented
+        Lagrangian with arbitrary vector v.
+        """
+        w = self.Hessapp.matvec(v)
+        J = self.nlp.jac(x)
+        w += self.rho * (J.T * (J * v))
+        return w
+
+    def update(self, new_s=None, new_y=None, new_yd=None):
+        if new_s is not None and new_y is not None and new_yd is not None:
+            self.Hessapp.store(new_s,new_y,new_yd)
+        return
+
+    def hreset(self):
+        self.Hessapp.restart()
+        return
+
+
+
 class AugmentedLagrangianStructuredLbfgs(AugmentedLagrangianStructuredQuasiNewton):
     """
     Only apply the LBFGS approximation to the second order terms of the 
@@ -496,7 +489,6 @@
         AugmentedLagrangianStructuredQuasiNewton.__init__(self, nlp, **kwargs)
         self.Hessapp = LBFGS_structured(self.n,
                        npairs=kwargs.get('qn_pairs',100), scaling=True, **kwargs)
->>>>>>> 9f7986eb
 
 
 
@@ -510,6 +502,7 @@
         self.Hessapp = LSR1_structured(self.n,
                        npairs=kwargs.get('qn_pairs',100),#min(3,self.n)),
                        scaling=False, **kwargs)
+
 
 
 class AugmentedLagrangianFramework(object):
@@ -984,7 +977,6 @@
 
 
 
-<<<<<<< HEAD
 class AugmentedLagrangianTotalQuasiNewtonFramework(AugmentedLagrangianQuasiNewtonFramework):
 
     def __init__(self, nlp, innerSolver, **kwargs):
@@ -1079,7 +1071,7 @@
         self.alprob = AugmentedLagrangianTotalLsr1TR1B(nlp,**kwargs)
 
 
-=======
+
 class AugmentedLagrangianStructuredLbfgsFramework(AugmentedLagrangianLbfgsFramework):
 
     def __init__(self, nlp, innerSolver, **kwargs):
@@ -1093,5 +1085,4 @@
     def __init__(self, nlp, innerSolver, **kwargs):
         AugmentedLagrangianQuasiNewtonFramework.__init__(self, nlp, innerSolver, **kwargs)
         self.update_on_rejected_step = True
-        self.alprob = AugmentedLagrangianStructuredLsr1(nlp,**kwargs)
->>>>>>> 9f7986eb
+        self.alprob = AugmentedLagrangianStructuredLsr1(nlp,**kwargs)