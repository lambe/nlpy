--- conflicted
+++ resolved
@@ -12,11 +12,7 @@
 from nlpy.tools.exceptions import UserExitRequest
 from nlpy.tools.utils import NullHandler
 import numpy as np
-import logging
-<<<<<<< HEAD
-=======
-# import ipdb
->>>>>>> 6010acd1
+import logging, ipdb
 from math import sqrt
 import sys
 
@@ -72,8 +68,8 @@
 
         # Formats for display
         self.hd_fmt = ' %-5s  %9s  %8s'
-        self.header = self.hd_fmt % ('Iter', 'Residual', 'Curvature')
-        self.fmt = ' %-5d  %9.2e  %9.2e'
+        self.header = self.hd_fmt % ('Iter', '<r,g>', 'curv')
+        self.fmt = ' %-5d  %9.2e  %8.2e'
 
         # Create a logger for solver.
         self.log = logging.getLogger('nlpy.pcg')
@@ -141,17 +137,14 @@
         if 's0' in kwargs:
             s = kwargs['s0']
             snorm2 = np.linalg.norm(s)
-            Hs = H * s
-            r += Hs                 # r = g + H s0
-            Hs *= 0.5
-            Hs += g
-            self.qval = np.dot(s, Hs)
+            r += H*s                 # r = g + H s0
         else:
             s = np.zeros(n)
             snorm2 = 0.0
-            self.qval = 0.0
         y = prec(r)
         ry = np.dot(r, y)
+
+        exitOptimal = exitIter = exitUser = False
 
         try:
             sqrtry = sqrt(ry)
@@ -161,9 +154,6 @@
             raise ValueError, msg
 
         stopTol = max(abstol, reltol * sqrtry)
-
-        exitOptimal = sqrtry <= stopTol
-        exitIter = exitUser = False
 
         # Initialize r as a copy of g not to alter the original g
         if 'p0' in kwargs:
@@ -188,7 +178,7 @@
             pHp = np.dot(p, Hp)
 
             # if debug:
-            self.log.info(self.fmt % (k, sqrtry, pHp))
+            self.log.info(self.fmt % (k, ry, pHp))
 
             # Compute steplength to the boundary.
             if radius is not None:
@@ -205,7 +195,6 @@
                 self.status = 'infinite descent'
                 snorm2 = 0
                 self.dir = p
-                self.pHp = pHp
                 infDescent = True
                 continue
 
@@ -218,9 +207,6 @@
                 onBoundary = True
                 continue
 
-            # Update objective function value.
-            self.qval += alpha * np.dot(r, p) + 0.5 * alpha * alpha * pHp
-
             # Move to next iterate.
             s += alpha * p
             r += alpha * Hp
@@ -234,9 +220,10 @@
             else:
                 beta = ry_next/ry
 
-            #p = -y + beta * p
-            p *= beta
-            p -= y
+            try:
+                p = -y + beta * p
+            except:
+                pdb.set_trace()
 
             ry = ry_next
 
@@ -259,7 +246,7 @@
             self.beta = beta
             self.ry = ry
             self.alpha = alpha
-            #self.qval = model_value(H,g,s)
+            self.qval = model_value(H,g,s)
             self.iter = k
 
             try:
@@ -273,8 +260,8 @@
 
         # Output info about the last iteration.
         # if debug:
-        #self.log.info(self.fmt % (k, ry, pHp))
-        #self.log.debug('qval: %6.2e' % self.qval)
+        self.log.info(self.fmt % (k, ry, pHp))
+        self.log.debug('qval: %6.2e' % model_value(H,g,s))
         if k < maxiter and not onBoundary and not infDescent and not exitUser:
             self.status = 'residual small'
         elif k >= maxiter:
