--- conflicted
+++ resolved
@@ -1246,8 +1246,6 @@
 
 /* ========================================================================== */
 
-<<<<<<< HEAD
-=======
 static char AmplPy_Prod_gHiv_Doc[] = "Compute the vector of dot products (g,Hi*v) of with the constraint Hessians.";
 
 static PyObject *AmplPy_Prod_gHiv( PyObject *self, PyObject *args ) {
@@ -1322,7 +1320,6 @@
 
 /* ========================================================================== */
 
->>>>>>> 8015db57
 static char AmplPy_Set_x_Doc[] = "Declare x as current primal value.";
 
 static PyObject *AmplPy_Set_x(PyObject *self, PyObject *args) {
